--- conflicted
+++ resolved
@@ -67,12 +67,9 @@
 dask = "*"
 zarr = "2.11.3"
 pandas = "<2.1.0rc0"
-<<<<<<< HEAD
+psutil = "*"
 rasterio = "1.2.8"
 rioxarray = "*"
-=======
-psutil = "*"
->>>>>>> c920ea39
 
 
 [tool.poetry.dev-dependencies]
