# Licensed to the Apache Software Foundation (ASF) under one or more
# contributor license agreements.  See the NOTICE file distributed with
# this work for additional information regarding copyright ownership.
# The ASF licenses this file to You under the Apache License, Version 2.0
# (the "License"); you may not use this file except in compliance with
# the License.  You may obtain a copy of the License at
#
#   http://www.apache.org/licenses/LICENSE-2.0
#
# Unless required by applicable law or agreed to in writing, software
# distributed under the License is distributed on an "AS IS" BASIS,
# WITHOUT WARRANTIES OR CONDITIONS OF ANY KIND, either express or implied.
# See the License for the specific language governing permissions and
# limitations under the License.

[tool.poetry]
name = "sdap-nexus"
version = "1.3.0"
description = "Nexus component for Apache SDAP"
authors = ["SDAP PMC <dev@sdap.apache.org>"]
license = "Apache-2.0"
readme = "README.md"
packages = [
    { include = "webservice", from = "analysis" },
    { include = "nexustiles", from = "data-access" }
]
repository = "https://github.com/apache/incubator-sdap-nexus"
exclude = ["docs", "tests"]
classifiers=[
    'Development Status :: 6 - Mature',
    'Intended Audience :: Science/Research',
    'Operating System :: OS Independent',
    'Programming Language :: Python :: 3.8',
    "License :: OSI Approved :: Apache Software License"
]


[tool.poetry.dependencies]
python = "~=3.8"
netcdf4 = "1.5.5.1"
scipy = "1.6.0"
pyspark = "3.2.1"
py4j = "*"
pytz = "2021.1"
utm = "0.6.0"
shapely = "1.7.1"
backports-functools-lru-cache = "1.6.1"
boto3 = ">=1.16.63"
botocore = "1.24.21"
pillow = "8.1.0"
mpld3 = "0.5.1"
tornado = "6.1"
pyproj = "^3"
pyyaml = "6.0"
importlib_metadata = "4.11.4"
numpy = "1.24.3"
cassandra-driver = "3.24.0"
pysolr = "3.9.0"
elasticsearch = "8.3.1"
urllib3 = "1.26.2"
requests = "*"
schema = "^0.7.5"
s3fs = "2022.5.0"
fsspec = "2022.5.0"
aiohttp = "3.8.1"
xarray = "^2022.3.0"
dask = "*"
zarr = "2.11.3"
pandas = "<2.1.0rc0"
<<<<<<< HEAD
matplotlib = "^3.7"
basemap = "^1.2"
=======
psutil = "*"
>>>>>>> c920ea39


[tool.poetry.dev-dependencies]
mock = "^4.0.3"
pytest = "^7.1.2"
pytest-cov = "^3.0.0"
pytest-integration-mark = "*"
pytest-json-report = "^1.5.0"
pytest-metadata = "^2.0.2"
pylint = "^2.14.5"


[build-system]
requires = ["poetry-core"]
build-backend = "poetry.core.masonry.api"<|MERGE_RESOLUTION|>--- conflicted
+++ resolved
@@ -67,12 +67,9 @@
 dask = "*"
 zarr = "2.11.3"
 pandas = "<2.1.0rc0"
-<<<<<<< HEAD
 matplotlib = "^3.7"
 basemap = "^1.2"
-=======
 psutil = "*"
->>>>>>> c920ea39
 
 
 [tool.poetry.dev-dependencies]
