--- conflicted
+++ resolved
@@ -309,15 +309,9 @@
         
         if min_elevation and max_elevation:
             elevation_clause = "(" \
-<<<<<<< HEAD
-                          "tile_min_elevation:[%s TO %s] " \
-                          "OR tile_max_elevation:[%s TO %s] " \
-                          "OR (tile_min_elevation:[* TO %s] AND tile_max_elevation:[%s TO *])" \
-=======
                           "tile_min_elevation_d:[%s TO %s] " \
                           "OR tile_max_elevation_d:[%s TO %s] " \
                           "OR (tile_min_elevation_d:[* TO %s] AND tile_max_elevation_d:[%s TO *])" \
->>>>>>> 480a5c72
                           ")" % (
                               min_elevation, max_elevation,
                               min_elevation, max_elevation,
@@ -326,13 +320,8 @@
             additionalparams['fq'].append(elevation_clause)
         elif min_elevation:
             elevation_clause = "(" \
-<<<<<<< HEAD
-                           "tile_min_elevation:[%s TO *] " \
-                           "OR tile_max_elevation:[%s TO *] " \
-=======
                            "tile_min_elevation_d:[%s TO *] " \
                            "OR tile_max_elevation_d:[%s TO *] " \
->>>>>>> 480a5c72
                            ")" % (
                                min_elevation,
                                min_elevation
@@ -340,13 +329,8 @@
             additionalparams['fq'].append(elevation_clause)
         elif max_elevation:
             elevation_clause = "(" \
-<<<<<<< HEAD
-                           "tile_min_elevation:[* TO %s] " \
-                           "OR tile_max_elevation:[* TO %s] " \
-=======
                            "tile_min_elevation_d:[* TO %s] " \
                            "OR tile_max_elevation_d:[* TO %s] " \
->>>>>>> 480a5c72
                            ")" % (
                                max_elevation,
                                max_elevation
