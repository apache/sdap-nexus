--- conflicted
+++ resolved
@@ -725,8 +725,6 @@
 
         return tiles
 
-<<<<<<< HEAD
-
     def mask_tiles_to_elevation(self, min_e, max_e, tiles):
         """
         Masks data in tiles to specified time range.
@@ -764,54 +762,10 @@
 
         return tiles
 
-    def get_tile_count(self, ds, bounding_polygon=None, start_time=0, end_time=-1, metadata=None, **kwargs):
-        """
-        Return number of tiles that match search criteria.
-        :param ds: The dataset name to search
-        :param bounding_polygon: The polygon to search for tiles
-        :param start_time: The start time to search for tiles
-        :param end_time: The end time to search for tiles
-        :param metadata: List of metadata values to search for tiles e.g ["river_id_i:1", "granule_s:granule_name"]
-        :return: number of tiles that match search criteria
-        """
-        return self._metadatastore.get_tile_count(ds, bounding_polygon, start_time, end_time, metadata, **kwargs)
-
-=======
->>>>>>> 90e0b004
     def fetch_data_for_tiles(self, *tiles):
         dataset = tiles[0].dataset
 
-<<<<<<< HEAD
-        nexus_tile_ids = set([tile.tile_id for tile in tiles])
-        matched_tile_data = self._datastore.fetch_nexus_tiles(*nexus_tile_ids)
-
-        tile_data_by_id = {str(a_tile_data.tile_id): a_tile_data for a_tile_data in matched_tile_data}
-
-        missing_data = nexus_tile_ids.difference(list(tile_data_by_id.keys()))
-        if len(missing_data) > 0:
-            raise Exception("Missing data for tile_id(s) %s." % missing_data)
-
-        for a_tile in tiles:
-            lats, lons, times, data, meta, is_multi_var = tile_data_by_id[a_tile.tile_id].get_lat_lon_time_data_meta()
-
-            a_tile.latitudes = lats
-            a_tile.longitudes = lons
-            a_tile.times = times
-            a_tile.data = data
-            a_tile.meta_data = meta
-            a_tile.is_multi = is_multi_var
-
-            elevation = tile_data_by_id[a_tile.tile_id].get_elevation_array()
-
-            if elevation is not None:
-                a_tile.elevation = np.broadcast_arrays(elevation, data)[0]
-
-            del (tile_data_by_id[a_tile.tile_id])
-
-        return tiles
-=======
         return NexusTileService._get_backend(dataset).fetch_data_for_tiles(*tiles)
->>>>>>> 90e0b004
 
     def _metadata_store_docs_to_tiles(self, *store_docs):
         tiles = []
