--- conflicted
+++ resolved
@@ -108,14 +108,10 @@
             elif datastore == "dynamo":
                 self._datastore = DynamoProxy.DynamoProxy(self._config)
             elif datastore == "zarrS3":
-<<<<<<< HEAD
-                self._datastore = ZarrProxy.ZarrProxy(self._config)
-=======
                 if not skipMetadatastore and metadatastore == "solr":
                     self._datastore = ZarrProxy.ZarrProxy(self._config, metadata_store=self._metadatastore)
                 else:
                     self._datastore = ZarrProxy.ZarrProxy(self._config)
->>>>>>> 26a49c31
             else:
                 raise ValueError("Error reading datastore from config file")
 
@@ -525,21 +521,13 @@
 
         return tiles
 
-<<<<<<< HEAD
-    def bounds_to_direct_tile_id(self, min_lat, min_lon, max_lat, max_lon, start_time, end_time, dataset='MUR'):
-=======
     def bounds_to_direct_tile_id(self, min_lat, min_lon, max_lat, max_lon, start_time, end_time, dataset='TILE'):
->>>>>>> 26a49c31
         return f"{dataset}_{start_time}_{end_time}_{min_lat}_{max_lat}_{min_lon}_{max_lon}"
 
     def fetch_direct_by_id(self, tid):
         return self._datastore.fetch_nexus_tiles(*[tid])
 
-<<<<<<< HEAD
-    def get_nexus_data_for_bounds(self, min_lat, min_lon, max_lat, max_lon, start_time, end_time, dataset='MUR'):
-=======
     def get_nexus_data_for_bounds(self, min_lat, min_lon, max_lat, max_lon, start_time, end_time, dataset='TILE'):
->>>>>>> 26a49c31
         """
         Directly fetch tile data that fits to the given bounds without having to query the metadata store first.
         Only works if the data store supports this (ie, ZarrProxy).
