# Licensed to the Apache Software Foundation (ASF) under one or more
# contributor license agreements.  See the NOTICE file distributed with
# this work for additional information regarding copyright ownership.
# The ASF licenses this file to You under the Apache License, Version 2.0
# (the "License"); you may not use this file except in compliance with
# the License.  You may obtain a copy of the License at
#
#   http://www.apache.org/licenses/LICENSE-2.0
#
# Unless required by applicable law or agreed to in writing, software
# distributed under the License is distributed on an "AS IS" BASIS,
# WITHOUT WARRANTIES OR CONDITIONS OF ANY KIND, either express or implied.
# See the License for the specific language governing permissions and
# limitations under the License.

import configparser
import io
import json
import logging
import sys
import threading
from datetime import datetime
from functools import reduce, wraps
from time import sleep
from typing import Dict, Union

import numpy as np
import numpy.ma as ma
import pkg_resources
import pysolr
from pytz import timezone, UTC
from shapely.geometry import box
from webservice.webmodel import DatasetNotFoundException, NexusProcessingException
from webservice.NexusHandler import nexus_initializer
from yarl import URL

from .AbstractTileService import AbstractTileService
# from .backends.nexusproto.backend import NexusprotoTileService
# from .backends.zarr.backend import ZarrBackend
from .model.nexusmodel import Tile, BBox, TileStats, TileVariable

from nexustiles.backends import *

from .exception import NexusTileServiceException, AlgorithmUnsupportedForDatasetException

from requests.structures import CaseInsensitiveDict

EPOCH = timezone('UTC').localize(datetime(1970, 1, 1))

logging.basicConfig(
    level=logging.INFO,
    format='%(asctime)s - %(name)s - %(levelname)s - %(message)s',
    datefmt="%Y-%m-%dT%H:%M:%S", stream=sys.stdout)
logger = logging.getLogger("nexus-tile-svc")


def tile_data(default_fetch=True):
    def tile_data_decorator(func):
        @wraps(func)
        def fetch_data_for_func(*args, **kwargs):
            metadatastore_start = datetime.now()
            metadatastore_docs = func(*args, **kwargs)
            metadatastore_duration = (datetime.now() - metadatastore_start).total_seconds()

            # Try to determine source dataset to route calls to proper backend
            guessed_dataset = None

            if 'ds' in kwargs:
                guessed_dataset = kwargs['ds']
            elif 'dataset' in kwargs:
                guessed_dataset = kwargs['dataset']
            else:
                for arg in args:
                    if isinstance(arg, str) and arg in NexusTileService.backends:
                        guessed_dataset = arg
                        break

            tiles = NexusTileService._get_backend(guessed_dataset)._metadata_store_docs_to_tiles(*metadatastore_docs)

            cassandra_duration = 0
            if ('fetch_data' in kwargs and kwargs['fetch_data']) or ('fetch_data' not in kwargs and default_fetch):
                if len(tiles) > 0:
                    cassandra_start = datetime.now()
                    NexusTileService._get_backend(guessed_dataset).fetch_data_for_tiles(*tiles)
                    cassandra_duration += (datetime.now() - cassandra_start).total_seconds()

            if 'metrics_callback' in kwargs and kwargs['metrics_callback'] is not None:
                try:
                    kwargs['metrics_callback'](cassandra=cassandra_duration,
                                               metadatastore=metadatastore_duration,
                                               num_tiles=len(tiles))
                except Exception as e:
                    logger.error("Metrics callback '{}'raised an exception. Will continue anyway. " +
                                 "The exception was: {}".format(kwargs['metrics_callback'], e))
            return tiles

        return fetch_data_for_func

    return tile_data_decorator


def catch_not_implemented(func):
    def wrapper(*args, **kwargs):
        try:
            return func(*args, **kwargs)
        except NotImplementedError:
            raise AlgorithmUnsupportedForDatasetException('Action unsupported by backend')

    return wrapper


SOLR_LOCK = threading.Lock()
thread_local = threading.local()


@nexus_initializer
class NTSInitializer:
    def __init__(self):
        self._log = logger.getChild('init')

    def init(self, config):
        self._log.info('*** RUNNING NTS INITIALIZATION ***')
        NexusTileService(config)


class NexusTileService:
    backends: Dict[Union[None, str], Dict[str, Union[AbstractTileService, bool]]] = {}

    ds_config = None

    DS_LOCK = threading.Lock()

    __update_thread = None

    @staticmethod
    def __update_datasets_loop():
        while True:
            with NexusTileService.DS_LOCK:
                NexusTileService._update_datasets()
            sleep(3600)

    def __init__(self, config=None):
        self._config = configparser.RawConfigParser()
        self._config.read(NexusTileService._get_config_files('config/datasets.ini'))

        self._alg_config = config

        if not NexusTileService.backends:
            NexusTileService.ds_config = configparser.RawConfigParser()
            NexusTileService.ds_config.read(NexusTileService._get_config_files('config/datasets.ini'))

            default_backend = {"backend": NexusprotoTileService(False, False, config), 'up': True}

            NexusTileService.backends[None] = default_backend
            NexusTileService.backends['__nexusproto__'] = default_backend

        if config:
            self.override_config(config)

        if not NexusTileService.__update_thread:
            NexusTileService.__update_thread = threading.Thread(
                target=NexusTileService.__update_datasets_loop,
                name='dataset_update',
                daemon=True
            )

            logger.info('Starting dataset refresh thread')

            NexusTileService.__update_thread.start()

    @staticmethod
    def is_update_thread_alive() -> bool:
        return NexusTileService.__update_thread is not None and NexusTileService.__update_thread.is_alive()

    @staticmethod
    def _get_backend(dataset_s) -> AbstractTileService:
        if dataset_s is not None:
            dataset_s = dataset_s
        else:
            logger.warning('_get_backend called with dataset_s=None')

        logger.debug(f'Getting backend for {dataset_s}')

        with NexusTileService.DS_LOCK:
            if dataset_s not in NexusTileService.backends:
                logger.warning(f'Dataset {dataset_s} not currently loaded. Checking to see if it was recently'
                               f'added')
                NexusTileService._update_datasets()
                if dataset_s not in NexusTileService.backends:
                    raise DatasetNotFoundException(reason=f'Dataset {dataset_s} is not currently loaded/ingested')

            b = NexusTileService.backends[dataset_s]

            return b['backend']


    @staticmethod
    def _get_datasets_store():
        solr_url = NexusTileService.ds_config.get("solr", "host")
        solr_core = NexusTileService.ds_config.get("solr", "core")
        solr_kwargs = {}

        if NexusTileService.ds_config.has_option("solr", "time_out"):
            solr_kwargs["timeout"] = NexusTileService.ds_config.get("solr", "time_out")

        with SOLR_LOCK:
            solrcon = getattr(thread_local, 'solrcon', None)
            if solrcon is None:
                solr_url = '%s/solr/%s' % (solr_url, solr_core)
                solrcon = pysolr.Solr(solr_url, **solr_kwargs)
                thread_local.solrcon = solrcon

            solrcon = solrcon

            return solrcon

    @staticmethod
    def _update_datasets():
        update_logger = logging.getLogger("nexus-tile-svc.backends")
        solrcon = NexusTileService._get_datasets_store()

        update_logger.info('Executing Solr query to check for new datasets')

        present_datasets = {None, '__nexusproto__'}
        next_cursor_mark = '*'

        added_datasets = 0

        while True:
            response = solrcon.search('*:*', cursorMark=next_cursor_mark, sort='id asc')

            try:
                response_cursor_mark = response.nextCursorMark
            except AttributeError:
                break

            if response_cursor_mark == next_cursor_mark:
                break
            else:
                next_cursor_mark = response_cursor_mark

            for dataset in response.docs:
                d_id = dataset['dataset_s']
                store_type = dataset.get('store_type_s', 'nexusproto')

                present_datasets.add(d_id)

                if d_id in NexusTileService.backends:
                    continue

                added_datasets += 1

                if store_type == 'nexus_proto' or store_type == 'nexusproto':
                    update_logger.info(f"Detected new nexusproto dataset {d_id}, using default nexusproto backend")
                    NexusTileService.backends[d_id] = NexusTileService.backends[None]
                elif store_type == 'zarr':
                    update_logger.info(f"Detected new zarr dataset {d_id}, opening new zarr backend")

                    ds_config = json.loads(dataset['config'][0])
                    try:
                        NexusTileService.backends[d_id] = {
                            'backend': ZarrBackend(dataset_name=dataset['dataset_s'], **ds_config),
                            'up': True
                        }
                    except NexusTileServiceException:
                        added_datasets -= 1
                elif store_type.lower() in ['cog', 'cloud_optimized_geotiff']:
                        update_logger.info(f'Detected new CoG dataset {d_id}, opening new CoG backend')

                        ds_config = json.loads(dataset['config'][0])

                        solr_config_str = io.StringIO()

                        NexusTileService.ds_config.write(solr_config_str)

                        solr_config_str.seek(0)
                        solr_config = configparser.ConfigParser()
                        solr_config.read_file(solr_config_str)

                        solr_config.set('solr', 'core', 'nexusgranules')

                        try:
                            NexusTileService.backends[d_id] = {
                                'backend': CoGBackend(
                                    dataset_name=dataset['dataset_s'],
                                    solr_config=solr_config,
                                    **ds_config
                                ),
                                'up': True
                            }
                        except NexusTileServiceException:
                            added_datasets -= 1
                else:
                    update_logger.warning(f'Unsupported backend {store_type} for dataset {d_id}')
                    added_datasets -= 1

        removed_datasets = set(NexusTileService.backends.keys()).difference(present_datasets)

        if len(removed_datasets) > 0:
            update_logger.info(f'{len(removed_datasets)} old datasets marked for removal')

        for dataset in removed_datasets:
            update_logger.info(f"Removing dataset {dataset}")
            del NexusTileService.backends[dataset]

        update_logger.info(f'Finished dataset update: {added_datasets} added, {len(removed_datasets)} removed, '
                           f'{len(NexusTileService.backends) - 2} total')

    # Update cfg (ie, creds) of dataset
    @staticmethod
    def user_ds_update(name, config):
        solr = NexusTileService._get_datasets_store()

        docs = solr.search(f'dataset_s:{name}').docs

        if len(docs) != 1:
            raise ValueError(f'Given name must match exactly one existing dataset; matched {len(docs)}')

        ds = docs[0]

        if 'source_s' not in ds or ds['source_s'] == 'collection_config':
            raise ValueError('Provided dataset is source_s in collection config and cannot be deleted')

        config_dict = json.loads(ds['config'][0])

        config_dict['config'] = config

        solr.delete(id=ds['id'])
        solr.add([{
            'id': name,
            'dataset_s': name,
            'latest_update_l': int(datetime.now().timestamp()),
            'store_type_s': ds['store_type_s'],
            'config': json.dumps(config_dict),
            'source_s': 'user_added'
        }])
        solr.commit()

        logger.info(f'Updated dataset {name} in Solr. Updating backends')

        with NexusTileService.DS_LOCK:
            NexusTileService._update_datasets()

        return {'success': True}

    # Add dataset + backend
    @staticmethod
    def user_ds_add(name, path, config, type='zarr'):
        solr = NexusTileService._get_datasets_store()

        docs = solr.search(f'dataset_s:{name}').docs

        if len(docs) > 0:
            raise ValueError(f'Dataset {name} already exists')

        config_dict = {
            'path': path,
            'config': config
        }

        solr.add([{
            'id': name,
            'dataset_s': name,
            'latest_update_l': int(datetime.now().timestamp()),
            'store_type_s': type,
            'config': json.dumps(config_dict),
            'source_s': 'user_added'
        }])
        solr.commit()

        logger.info(f'Added dataset {name} to Solr. Updating backends')

        with NexusTileService.DS_LOCK:
            NexusTileService._update_datasets()

        return {'success': True}

    # Delete dataset backend (error if it's a hardcoded one)
    @staticmethod
    def user_ds_delete(name):
        solr = NexusTileService._get_datasets_store()

        docs = solr.search(f'dataset_s:{name}').docs

        if len(docs) != 1:
            raise ValueError(f'Given name must match exactly one existing dataset; matched {len(docs)}')

        ds = docs[0]

        if 'source_s' not in ds or ds['source_s'] == 'collection_config':
            raise ValueError('Provided dataset is source_s in collection config and cannot be deleted')

        solr.delete(id=ds['id'])
        solr.commit()

        logger.info(f'Removed dataset {name} from Solr. Updating backends')

        with NexusTileService.DS_LOCK:
            NexusTileService._update_datasets()

        return {'success': True}

    def override_config(self, config):
        for section in config.sections():
            if self._config.has_section(section):  # only override preexisting section, ignores the other
                for option in config.options(section):
                    if config.get(section, option) is not None:
                        self._config.set(section, option, config.get(section, option))
            if NexusTileService.ds_config.has_section(section):  # only override preexisting section, ignores the other
                for option in config.options(section):
                    if config.get(section, option) is not None:
                        NexusTileService.ds_config.set(section, option, config.get(section, option))

    def get_dataseries_list(self, simple=False):
        datasets = []
        for backend in set([b['backend'] for b in NexusTileService.backends.values() if b['up']]):
            datasets.extend(backend.get_dataseries_list(simple))

        return datasets

    def heartbeat(self) -> Dict[str, bool]:
        heartbeats = {'nexusproto': NexusTileService.backends[None]['backend'].heartbeat()}

        for backend_name in NexusTileService.backends:
            if backend_name in [None, '__nexusproto__']:
                continue

            backend = NexusTileService.backends[backend_name]['backend']

            if backend == NexusTileService.backends[None]['backend']:
                continue

            heartbeats[backend_name] = backend.heartbeat()

        return heartbeats


    @tile_data()
    @catch_not_implemented
    def find_tile_by_id(self, tile_id, **kwargs):
        tile = URL(tile_id)

        if tile.scheme != '':
            return NexusTileService._get_backend(tile.path).find_tile_by_id(tile_id)
        else:
            return NexusTileService._get_backend('__nexusproto__').find_tile_by_id(tile_id)

    @tile_data()
    @catch_not_implemented
    def find_tiles_by_id(self, tile_ids, ds=None, **kwargs):
        if ds is None:
            return [self.find_tile_by_id(tid, **kwargs, fetch_data=False) for tid in tile_ids]
        return NexusTileService._get_backend(ds).find_tiles_by_id(tile_ids, ds=ds, **kwargs)

    @catch_not_implemented
    def find_days_in_range_asc(self, min_lat, max_lat, min_lon, max_lon, dataset, start_time, end_time,
                               metrics_callback=None, **kwargs):
        return NexusTileService._get_backend(dataset).find_days_in_range_asc(min_lat, max_lat, min_lon, max_lon,
                                                                             dataset, start_time, end_time,
                                                                             metrics_callback, **kwargs)

    @tile_data()
    @catch_not_implemented
    def find_tile_by_polygon_and_most_recent_day_of_year(self, bounding_polygon, ds, day_of_year, **kwargs):
        return NexusTileService._get_backend(ds).find_tile_by_polygon_and_most_recent_day_of_year(
            bounding_polygon, ds, day_of_year, **kwargs
        )

    @tile_data()
    @catch_not_implemented
    def find_all_tiles_in_box_at_time(self, min_lat, max_lat, min_lon, max_lon, dataset, time, **kwargs):
        return NexusTileService._get_backend(dataset).find_all_tiles_in_box_at_time(
            min_lat, max_lat, min_lon, max_lon, dataset, time, **kwargs
        )

    @tile_data()
    @catch_not_implemented
    def find_all_tiles_in_polygon_at_time(self, bounding_polygon, dataset, time, **kwargs):
        return NexusTileService._get_backend(dataset).find_all_tiles_in_polygon_at_time(
            bounding_polygon, dataset, time, **kwargs
        )

    @tile_data()
    @catch_not_implemented
    def find_tiles_in_box(self, min_lat, max_lat, min_lon, max_lon, ds=None, start_time=0, end_time=-1, **kwargs):
        # Find tiles that fall in the given box in the Solr index
        if type(start_time) is datetime:
            start_time = (start_time - EPOCH).total_seconds()
        if type(end_time) is datetime:
            end_time = (end_time - EPOCH).total_seconds()

        return NexusTileService._get_backend(ds).find_tiles_in_box(
            min_lat, max_lat, min_lon, max_lon, ds, start_time, end_time, **kwargs
        )

    @tile_data()
    @catch_not_implemented
    def find_tiles_in_polygon(self, bounding_polygon, ds=None, start_time=0, end_time=-1, **kwargs):
        return NexusTileService._get_backend(ds).find_tiles_in_polygon(
            bounding_polygon, ds, start_time, end_time, **kwargs
        )

    @tile_data()
    @catch_not_implemented
    def find_tiles_by_metadata(self, metadata, ds=None, start_time=0, end_time=-1, **kwargs):
        return NexusTileService._get_backend(ds).find_tiles_by_metadata(
            metadata, ds, start_time, end_time, **kwargs
        )

    def get_tiles_by_metadata(self, metadata, ds=None, start_time=0, end_time=-1, **kwargs):
        """
        Return list of tiles that matches the specified metadata, start_time, end_time with tile data outside of time
        range properly masked out.
        :param metadata: List of metadata values to search for tiles e.g ["river_id_i:1", "granule_s:granule_name"]
        :param ds: The dataset name to search
        :param start_time: The start time to search for tiles
        :param end_time: The end time to search for tiles
        :return: A list of tiles
        """
        tiles = self.find_tiles_by_metadata(metadata, ds, start_time, end_time, **kwargs)
        tiles = self.mask_tiles_to_time_range(start_time, end_time, tiles)

        return tiles

    @tile_data()
    @catch_not_implemented
    def find_tiles_by_exact_bounds(self, bounds, ds, start_time, end_time, **kwargs):
        """
        The method will return tiles with the exact given bounds within the time range. It differs from
        find_tiles_in_polygon in that only tiles with exactly the given bounds will be returned as opposed to
        doing a polygon intersection with the given bounds.

        :param bounds: (minx, miny, maxx, maxy) bounds to search for
        :param ds: Dataset name to search
        :param start_time: Start time to search (seconds since epoch)
        :param end_time: End time to search (seconds since epoch)
        :param kwargs: fetch_data: True/False = whether or not to retrieve tile data
        :return:
        """
        return NexusTileService._get_backend(ds).find_tiles_by_exact_bounds(
            bounds, ds, start_time, end_time, **kwargs
        )

    @tile_data()
    @catch_not_implemented
    def find_all_boundary_tiles_at_time(self, min_lat, max_lat, min_lon, max_lon, dataset, time, **kwargs):
        return NexusTileService._get_backend(dataset).find_all_boundary_tiles_at_time(
            min_lat, max_lat, min_lon, max_lon, dataset, time, **kwargs
        )

    def get_tiles_bounded_by_box(self, min_lat, max_lat, min_lon, max_lon, ds=None, start_time=0, end_time=-1,
                                 **kwargs):
        tiles = self.find_tiles_in_box(min_lat, max_lat, min_lon, max_lon, ds, start_time, end_time, **kwargs)
        tiles = self.mask_tiles_to_bbox(min_lat, max_lat, min_lon, max_lon, tiles)
        if 0 <= start_time <= end_time:
            tiles = self.mask_tiles_to_time_range(start_time, end_time, tiles)

        if 'min_elevation' in kwargs or 'max_elevation' in kwargs:
            tiles = self.mask_tiles_to_elevation(
                kwargs.get('min_elevation'),
                kwargs.get('max_elevation'),
                tiles
            )

        return tiles

    def get_tiles_bounded_by_polygon(self, polygon, ds=None, start_time=0, end_time=-1, **kwargs):
        tiles = self.find_tiles_in_polygon(polygon, ds, start_time, end_time,
                                           **kwargs)
        tiles = self.mask_tiles_to_polygon(polygon, tiles)
        if 0 <= start_time <= end_time:
            tiles = self.mask_tiles_to_time_range(start_time, end_time, tiles)

        if 'min_elevation' in kwargs or 'max_elevation' in kwargs:
            tiles = self.mask_tiles_to_elevation(
                kwargs.get('min_elevation'),
                kwargs.get('max_elevation'),
                tiles
            )

        return tiles

    @catch_not_implemented
    def get_min_max_time_by_granule(self, ds, granule_name):
        return NexusTileService._get_backend(ds).get_min_max_time_by_granule(
            ds, granule_name
        )

    @catch_not_implemented
    def get_dataset_overall_stats(self, ds):
        return NexusTileService._get_backend(ds).get_dataset_overall_stats(ds)

    def get_tiles_bounded_by_box_at_time(self, min_lat, max_lat, min_lon, max_lon, dataset, time, **kwargs):
        tiles = self.find_all_tiles_in_box_at_time(min_lat, max_lat, min_lon, max_lon, dataset, time, **kwargs)
        tiles = self.mask_tiles_to_bbox_and_time(min_lat, max_lat, min_lon, max_lon, time, time, tiles)

        if 'min_elevation' in kwargs or 'max_elevation' in kwargs:
            tiles = self.mask_tiles_to_elevation(
                kwargs.get('min_elevation'),
                kwargs.get('max_elevation'),
                tiles
            )

        return tiles

    def get_tiles_bounded_by_polygon_at_time(self, polygon, dataset, time, **kwargs):
        tiles = self.find_all_tiles_in_polygon_at_time(polygon, dataset, time, **kwargs)
        tiles = self.mask_tiles_to_polygon_and_time(polygon, time, time, tiles)

        if 'min_elevation' in kwargs or 'max_elevation' in kwargs:
            tiles = self.mask_tiles_to_elevation(
                kwargs.get('min_elevation'),
                kwargs.get('max_elevation'),
                tiles
            )

        return tiles

    def get_boundary_tiles_at_time(self, min_lat, max_lat, min_lon, max_lon, dataset, time, **kwargs):
        tiles = self.find_all_boundary_tiles_at_time(min_lat, max_lat, min_lon, max_lon, dataset, time, **kwargs)
        tiles = self.mask_tiles_to_bbox_and_time(min_lat, max_lat, min_lon, max_lon, time, time, tiles)

        if 'min_elevation' in kwargs or 'max_elevation' in kwargs:
            tiles = self.mask_tiles_to_elevation(
                kwargs.get('min_elevation'),
                kwargs.get('max_elevation'),
                tiles
            )

        return tiles

    @catch_not_implemented
    def get_stats_within_box_at_time(self, min_lat, max_lat, min_lon, max_lon, dataset, time, **kwargs):
        return NexusTileService.get_stats_within_box_at_time(
            min_lat, max_lat, min_lon, max_lon, dataset, time, **kwargs
        )

    @catch_not_implemented
    def get_bounding_box(self, tile_ids, ds=None):
        """
        Retrieve a bounding box that encompasses all of the tiles represented by the given tile ids.
        :param tile_ids: List of tile ids
        :return: shapely.geometry.Polygon that represents the smallest bounding box that encompasses all of the tiles
        """
        return NexusTileService._get_backend(ds).get_bounding_box(tile_ids)

    @catch_not_implemented
    def get_min_time(self, tile_ids, ds=None):
        """
        Get the minimum tile date from the list of tile ids
        :param tile_ids: List of tile ids
        :param ds: Filter by a specific dataset. Defaults to None (queries all datasets)
        :return: long time in seconds since epoch
        """
        return int(NexusTileService._get_backend(ds).get_min_time(tile_ids, ds))

    @catch_not_implemented
    def get_max_time(self, tile_ids, ds=None):
        """
        Get the maximum tile date from the list of tile ids
        :param tile_ids: List of tile ids
        :param ds: Filter by a specific dataset. Defaults to None (queries all datasets)
        :return: long time in seconds since epoch
        """
        return int(NexusTileService._get_backend(ds).get_max_time(tile_ids))

    @catch_not_implemented
    def get_distinct_bounding_boxes_in_polygon(self, bounding_polygon, ds, start_time, end_time):
        """
        Get a list of distinct tile bounding boxes from all tiles within the given polygon and time range.
        :param bounding_polygon: The bounding polygon of tiles to search for
        :param ds: The dataset name to search
        :param start_time: The start time to search for tiles
        :param end_time: The end time to search for tiles
        :return: A list of distinct bounding boxes (as shapely polygons) for tiles in the search polygon
        """
        bounds = self._metadatastore.find_distinct_bounding_boxes_in_polygon(bounding_polygon, ds, start_time, end_time)
        return [box(*b) for b in bounds]

    @catch_not_implemented
    def get_tile_count(self, ds, bounding_polygon=None, start_time=0, end_time=-1, metadata=None, **kwargs):
        """
        Return number of tiles that match search criteria.
        :param ds: The dataset name to search
        :param bounding_polygon: The polygon to search for tiles
        :param start_time: The start time to search for tiles
        :param end_time: The end time to search for tiles
        :param metadata: List of metadata values to search for tiles e.g ["river_id_i:1", "granule_s:granule_name"]
        :return: number of tiles that match search criteria
        """
        return self._metadatastore.get_tile_count(ds, bounding_polygon, start_time, end_time, metadata, **kwargs)

    def mask_tiles_to_bbox(self, min_lat, max_lat, min_lon, max_lon, tiles):
        for tile in tiles:
            tile.latitudes = ma.masked_outside(tile.latitudes, min_lat, max_lat)
            tile.longitudes = ma.masked_outside(tile.longitudes, min_lon, max_lon)

            # Or together the masks of the individual arrays to create the new mask
            data_mask = ma.getmaskarray(tile.times)[:, np.newaxis, np.newaxis] \
                        | ma.getmaskarray(tile.latitudes)[np.newaxis, :, np.newaxis] \
                        | ma.getmaskarray(tile.longitudes)[np.newaxis, np.newaxis, :]

            # If this is multi-var, need to mask each variable separately.
            if tile.is_multi:
                # Combine space/time mask with existing mask on data
                data_mask = reduce(np.logical_or, [tile.data[0].mask, data_mask])

                num_vars = len(tile.data)
                multi_data_mask = np.repeat(data_mask[np.newaxis, ...], num_vars, axis=0)
                tile.data = ma.masked_where(multi_data_mask, tile.data)
            else:
                tile.data = ma.masked_where(data_mask, tile.data)

        tiles[:] = [tile for tile in tiles if not tile.data.mask.all()]

        return tiles

    def mask_tiles_to_bbox_and_time(self, min_lat, max_lat, min_lon, max_lon, start_time, end_time, tiles):
        for tile in tiles:
            tile.times = ma.masked_outside(tile.times, start_time, end_time)
            tile.latitudes = ma.masked_outside(tile.latitudes, min_lat, max_lat)
            tile.longitudes = ma.masked_outside(tile.longitudes, min_lon, max_lon)

            # Or together the masks of the individual arrays to create the new mask
            data_mask = ma.getmaskarray(tile.times)[:, np.newaxis, np.newaxis] \
                        | ma.getmaskarray(tile.latitudes)[np.newaxis, :, np.newaxis] \
                        | ma.getmaskarray(tile.longitudes)[np.newaxis, np.newaxis, :]

            tile.data = ma.masked_where(data_mask, tile.data)

        tiles[:] = [tile for tile in tiles if not tile.data.mask.all()]

        return tiles

    def mask_tiles_to_polygon(self, bounding_polygon, tiles):

        min_lon, min_lat, max_lon, max_lat = bounding_polygon.bounds

        return self.mask_tiles_to_bbox(min_lat, max_lat, min_lon, max_lon, tiles)

    def mask_tiles_to_polygon_and_time(self, bounding_polygon, start_time, end_time, tiles):
        min_lon, min_lat, max_lon, max_lat = bounding_polygon.bounds

        return self.mask_tiles_to_bbox_and_time(min_lat, max_lat, min_lon, max_lon, start_time, end_time, tiles)

    def mask_tiles_to_time_range(self, start_time, end_time, tiles):
        """
        Masks data in tiles to specified time range.
        :param start_time: The start time to search for tiles
        :param end_time: The end time to search for tiles
        :param tiles: List of tiles
        :return: A list tiles with data masked to specified time range
        """
        if 0 <= start_time <= end_time:
            for tile in tiles:
                tile.times = ma.masked_outside(tile.times, start_time, end_time)

                # Or together the masks of the individual arrays to create the new mask
                data_mask = ma.getmaskarray(tile.times)[:, np.newaxis, np.newaxis] \
                            | ma.getmaskarray(tile.latitudes)[np.newaxis, :, np.newaxis] \
                            | ma.getmaskarray(tile.longitudes)[np.newaxis, np.newaxis, :]

                # If this is multi-var, need to mask each variable separately.
                if tile.is_multi:
                    # Combine space/time mask with existing mask on data
                    data_mask = reduce(np.logical_or, [tile.data[0].mask, data_mask])

                    num_vars = len(tile.data)
                    multi_data_mask = np.repeat(data_mask[np.newaxis, ...], num_vars, axis=0)
                    tile.data = ma.masked_where(multi_data_mask, tile.data)
                else:
                    tile.data = ma.masked_where(data_mask, tile.data)

            tiles[:] = [tile for tile in tiles if not tile.data.mask.all()]

        return tiles

    def mask_tiles_to_elevation(self, min_e, max_e, tiles):
        """
        Masks data in tiles to specified time range.
        :param start_time: The start time to search for tiles
        :param end_time: The end time to search for tiles
        :param tiles: List of tiles
        :return: A list tiles with data masked to specified time range
        """
<<<<<<< HEAD
        for tile in tiles:
            tile.elevation = ma.masked_outside(tile.elevation, min_e, max_e)

            # Or together the masks of the individual arrays to create the new mask
            data_mask = ma.getmaskarray(tile.times)[:, np.newaxis, np.newaxis] \
                        | ma.getmaskarray(tile.elevation)[np.newaxis, :, :] \
=======
        if min_e is None:
            min_e = -float('inf')

        if max_e is None:
            max_e = float('inf')

        for tile in tiles:
            if tile.elevation is None:
                continue

            tile.elevation = ma.masked_outside(tile.elevation, min_e, max_e)

            data_mask = ma.getmaskarray(tile.elevation)
>>>>>>> c920ea39

            # If this is multi-var, need to mask each variable separately.
            if tile.is_multi:
                # Combine space/time mask with existing mask on data
                data_mask = reduce(np.logical_or, [tile.data[0].mask, data_mask])

                num_vars = len(tile.data)
                multi_data_mask = np.repeat(data_mask[np.newaxis, ...], num_vars, axis=0)
<<<<<<< HEAD
                multi_data_mask = np.broadcast_to(multi_data_mask, tile.data.shape)

                tile.data = ma.masked_where(multi_data_mask, tile.data)
            else:
                data_mask = np.broadcast_to(data_mask, tile.data.shape)
=======
                tile.data = ma.masked_where(multi_data_mask, tile.data)
            else:
>>>>>>> c920ea39
                tile.data = ma.masked_where(data_mask, tile.data)

        tiles[:] = [tile for tile in tiles if not tile.data.mask.all()]

        return tiles

<<<<<<< HEAD
    def get_tile_count(self, ds, bounding_polygon=None, start_time=0, end_time=-1, metadata=None, **kwargs):
        """
        Return number of tiles that match search criteria.
        :param ds: The dataset name to search
        :param bounding_polygon: The polygon to search for tiles
        :param start_time: The start time to search for tiles
        :param end_time: The end time to search for tiles
        :param metadata: List of metadata values to search for tiles e.g ["river_id_i:1", "granule_s:granule_name"]
        :return: number of tiles that match search criteria
        """
        return self._metadatastore.get_tile_count(ds, bounding_polygon, start_time, end_time, metadata, **kwargs)

=======
>>>>>>> c920ea39
    def fetch_data_for_tiles(self, *tiles):
        dataset = tiles[0].dataset

        return NexusTileService._get_backend(dataset).fetch_data_for_tiles(*tiles)

    def _metadata_store_docs_to_tiles(self, *store_docs):
        tiles = []
        for store_doc in store_docs:
            tile = Tile()
            try:
                tile.tile_id = store_doc['id']
            except KeyError:
                pass

            try:
                min_lat = store_doc['tile_min_lat']
                min_lon = store_doc['tile_min_lon']
                max_lat = store_doc['tile_max_lat']
                max_lon = store_doc['tile_max_lon']

                if isinstance(min_lat, list):
                    min_lat = min_lat[0]
                if isinstance(min_lon, list):
                    min_lon = min_lon[0]
                if isinstance(max_lat, list):
                    max_lat = max_lat[0]
                if isinstance(max_lon, list):
                    max_lon = max_lon[0]

                tile.bbox = BBox(min_lat, max_lat, min_lon, max_lon)
            except KeyError:
                pass

            try:
                tile.dataset = store_doc['dataset_s']
            except KeyError:
                pass

            try:
                tile.dataset_id = store_doc['dataset_id_s']
            except KeyError:
                pass

            try:
                tile.granule = store_doc['granule_s']
            except KeyError:
                pass

            try:
                tile.min_time = datetime.strptime(store_doc['tile_min_time_dt'], "%Y-%m-%dT%H:%M:%SZ").replace(
                    tzinfo=UTC)
            except KeyError:
                pass

            try:
                tile.max_time = datetime.strptime(store_doc['tile_max_time_dt'], "%Y-%m-%dT%H:%M:%SZ").replace(
                    tzinfo=UTC)
            except KeyError:
                pass

            try:
                tile.section_spec = store_doc['sectionSpec_s']
            except KeyError:
                pass

            try:
                tile.tile_stats = TileStats(
                    store_doc['tile_min_val_d'], store_doc['tile_max_val_d'],
                    store_doc['tile_avg_val_d'], store_doc['tile_count_i']
                )
            except KeyError:
                pass

            try:
                # Ensure backwards compatibility by working with old
                # tile_var_name_s and tile_standard_name_s fields to

                # will be overwritten if tile_var_name_ss is present
                # as well.
                if '[' in store_doc['tile_var_name_s']:
                    var_names = json.loads(store_doc['tile_var_name_s'])
                else:
                    var_names = [store_doc['tile_var_name_s']]

                standard_name = store_doc.get(
                        'tile_standard_name_s',
                        json.dumps([None] * len(var_names))
                )
                if '[' in standard_name:
                    standard_names = json.loads(standard_name)
                else:
                    standard_names = [standard_name]

                tile.variables = []
                for var_name, standard_name in zip(var_names, standard_names):
                    tile.variables.append(TileVariable(
                        variable_name=var_name,
                        standard_name=standard_name
                    ))
            except KeyError:
                pass

            if 'tile_var_name_ss' in store_doc:
                tile.variables = []
                for var_name in store_doc['tile_var_name_ss']:
                    standard_name_key = f'{var_name}.tile_standard_name_s'
                    standard_name = store_doc.get(standard_name_key)
                    tile.variables.append(TileVariable(
                        variable_name=var_name,
                        standard_name=standard_name
                    ))

            tiles.append(tile)

        return tiles

    @staticmethod
    def _get_config_files(filename):
        log = logging.getLogger(__name__)
        candidates = []
        extensions = ['.default', '']
        for extension in extensions:
            try:
                candidate = pkg_resources.resource_filename(__name__, filename + extension)
                log.info('use config file {}'.format(filename + extension))
                candidates.append(candidate)
            except KeyError as ke:
                log.warning('configuration file {} not found'.format(filename + extension))

        return candidates<|MERGE_RESOLUTION|>--- conflicted
+++ resolved
@@ -783,14 +783,6 @@
         :param tiles: List of tiles
         :return: A list tiles with data masked to specified time range
         """
-<<<<<<< HEAD
-        for tile in tiles:
-            tile.elevation = ma.masked_outside(tile.elevation, min_e, max_e)
-
-            # Or together the masks of the individual arrays to create the new mask
-            data_mask = ma.getmaskarray(tile.times)[:, np.newaxis, np.newaxis] \
-                        | ma.getmaskarray(tile.elevation)[np.newaxis, :, :] \
-=======
         if min_e is None:
             min_e = -float('inf')
 
@@ -804,7 +796,6 @@
             tile.elevation = ma.masked_outside(tile.elevation, min_e, max_e)
 
             data_mask = ma.getmaskarray(tile.elevation)
->>>>>>> c920ea39
 
             # If this is multi-var, need to mask each variable separately.
             if tile.is_multi:
@@ -813,23 +804,47 @@
 
                 num_vars = len(tile.data)
                 multi_data_mask = np.repeat(data_mask[np.newaxis, ...], num_vars, axis=0)
-<<<<<<< HEAD
+                tile.data = ma.masked_where(multi_data_mask, tile.data)
+            else:
+                tile.data = ma.masked_where(data_mask, tile.data)
+
+        tiles[:] = [tile for tile in tiles if not tile.data.mask.all()]
+
+        return tiles
+
+    def mask_tiles_to_elevation(self, min_e, max_e, tiles):
+        """
+        Masks data in tiles to specified time range.
+        :param start_time: The start time to search for tiles
+        :param end_time: The end time to search for tiles
+        :param tiles: List of tiles
+        :return: A list tiles with data masked to specified time range
+        """
+        for tile in tiles:
+            tile.elevation = ma.masked_outside(tile.elevation, min_e, max_e)
+
+            # Or together the masks of the individual arrays to create the new mask
+            data_mask = ma.getmaskarray(tile.times)[:, np.newaxis, np.newaxis] \
+                        | ma.getmaskarray(tile.elevation)[np.newaxis, :, :] \
+
+            # If this is multi-var, need to mask each variable separately.
+            if tile.is_multi:
+                # Combine space/time mask with existing mask on data
+                data_mask = reduce(np.logical_or, [tile.data[0].mask, data_mask])
+
+                num_vars = len(tile.data)
+                multi_data_mask = np.repeat(data_mask[np.newaxis, ...], num_vars, axis=0)
                 multi_data_mask = np.broadcast_to(multi_data_mask, tile.data.shape)
 
                 tile.data = ma.masked_where(multi_data_mask, tile.data)
             else:
                 data_mask = np.broadcast_to(data_mask, tile.data.shape)
-=======
-                tile.data = ma.masked_where(multi_data_mask, tile.data)
-            else:
->>>>>>> c920ea39
                 tile.data = ma.masked_where(data_mask, tile.data)
 
         tiles[:] = [tile for tile in tiles if not tile.data.mask.all()]
 
         return tiles
 
-<<<<<<< HEAD
     def get_tile_count(self, ds, bounding_polygon=None, start_time=0, end_time=-1, metadata=None, **kwargs):
         """
         Return number of tiles that match search criteria.
@@ -842,8 +857,6 @@
         """
         return self._metadatastore.get_tile_count(ds, bounding_polygon, start_time, end_time, metadata, **kwargs)
 
-=======
->>>>>>> c920ea39
     def fetch_data_for_tiles(self, *tiles):
         dataset = tiles[0].dataset
 
