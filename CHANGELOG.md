# Changelog
All notable changes to this project will be documented in this file.

The format is based on [Keep a Changelog](https://keepachangelog.com/en/1.0.0/),
and this project adheres to [Semantic Versioning](https://semver.org/spec/v2.0.0.html).

## [Unreleased]
### Added
- SDAP-467: Added pagination to cdmsresults endpoint
- SDAP-461: Added 4 remaining Saildrone insitu datasets.
- SDAP-473: Added support for matchup job prioritization
- SDAP-483: Added `.asf.yaml` to configure Jira auto-linking.
- SDAP-487: Added script to migrate existing `doms.doms_data` data to new schema.
### Changed
- SDAP-453: Updated results storage and retrieval to support output JSON from `/cdmsresults` that matches output from `/match_spark`.
  - **NOTE:** Deploying these changes to an existing SDAP deployment will require modifying the Cassandra database with stored results. There is a script to do so at `/tools/update-doms-data-schema/update.py`
  - Additional changes:
    - Made the `output` parameter case-insensitive
    - Improved speed of results insert
    - Updated `id` field of insitu points to include depth. This solves an issue with NetCDF result rendering where different insitu observations at the same place & time but at different depths were being excluded for having the same `id`.
- SDAP-455: Large job tracking
- SDAP-466: Matchup now defines secondary `platform` fields with `platform.id` if it is available and not blank. It then uses `platform.code` and `platform.type` as fallbacks, then just the value of `platform` if none work.
- SDAP-468: Updated matchup output filename
- SDAP-482: Updated Saildrone in situ endpoint in config file
- SDAP-485: Improved behavior for retrying failed Cassandra inserts when saving matchup results.
- SDAP-487: Improved result fetch speed for large matchup results by tweaking `doms.doms_data` schema to support querying by primary value id.
- SDAP-493: 
  - Updated /job endpoint to use `executionId` terminology for consistency with existing `/cdmsresults` endpoint
  - Updated /job endpoint with details about number of primary and secondary tiles.
<<<<<<< HEAD
- SDAP-499: Added page number to default filename for matchup output
=======
- SDAP-500: Improvements to SDAP Asynchronous Jobs
>>>>>>> 1e8cc4e9
### Deprecated
### Removed
- SDAP-465: Removed `climatology` directory. 
- SDAP-493: 
  - Removed `resultSizeLimit` from /match_spark endpoint 
### Fixed
- SDAP-474: Fixed bug in CSV attributes where secondary dataset would be rendered as comma separated characters
- SDAP-475: Bug fixes for `/timeSeriesSpark` and `/timeAvgMapSpark`
- SDAP-479: Fixed `/cdmssubset` failure for variables without specified standard_name. 
- SDAP-39: When querying for tiles by polygon, use the poly's bounding box with the bbox methods instead of using Solr's polygon search
- Status code for results endpoint if execution id is not found fixed to be `404` instead of `500`.
- Ensured links in the `/job` endpoint are https
- SDAP-488: Workaround to build issue on Apple Silicon (M1/M2). Image build installs nexusproto through PyPI instead of building from source. A build arg `BUILD_NEXUSPROTO` was defined to allow building from source if desired
- SDAP-496: Fix `solr-cloud-init` image failing to run.
### Security

## [1.1.0] - 2023-04-26
### Added
- Deletebyquery: Parameter to set the number of rows to fetch from Solr. Speeds up time to gather tiles to delete; especially when there is a lot of them.
- Added Saildrone's `baja_2018` insitu dataset.
- SDAP-454: Added new query parameter `prioritizeDistance` to matchup algorithm
- SDAP-476: Support for service accounts for handling AWS credentials
- SDAP-459: Added explicit definitions of min/max lat/lon values in nexustiles Solr collection creation script
- SDAP-457: Added tool script to purge DOMS execution data. Can remove executions before a certain datetime, before a number of months in the future, uncompleted executions, or purge all execution data.
  - Also added Helm template and values to deploy this script as a `CronJob` in k8s.
### Changed
- SDAP-443:
  - Replacing DOMS terminology with CDMS terminology:
    - Renaming endpoints:
      - `/domsresults` -> `/cdmsresults`
      - `/domslist` -> `/cdmslist`
    - Removed `/domsvalues` from Swagger UI
  - Swagger UI updates:
    - `platforms` parameter in `/match_spark` is now a multi-select list.
    - Added note to `/stats` endpoint to note it is limited to satellite datasets
- SDAP-450: Updated helm chart to reflect k8s 1.22 changes. Bumped RMQ dependency version & updated Bitnami dependency chart URLs. Ingress template is already up to date.
- SDAP-451: Updated quickstart documentation
  - Specified default Docker platform as `linux/amd64`
  - Added copy button extension for RDT pages
  - Corrected volume mount paths for Solr and Cassandra containers
  - Fixed (potential) bug in RMQ monitor script
  - Updated granule download section: Replaced with a script that also accounts for dataset migration
  - Bumped image tag versions (1.0.0 -> 1.1.0)
### Deprecated
### Removed
### Fixed
- Made `platforms` param optional in `/cdmssubset`, and removed int requirement
- Updated OpenAPI specification for `/cdmssubset` to accurately reflect `platforms` and `parameter` field options.
- SDAP-436: Added special case for handling Cassandra SwathMulti tiles with uniform time arrays
- SDAP-449: Fixed `/cdmsresults` NetCDF output displaying and downloading as .txt. 
- SDAP-449: Fixed 404 error when populating datasets; script was still using `/domslist`
- SDAP-415: Fixed bug where mask was incorrectly combined across all variables for multi-variable satellite to satellite matchup
- SDAP-434: Fix for webapp Docker image build failure
- SDAP-412: Explicit definition of `__eq__` and `__hash__` in matchup `DomsPoint` class. This ensures all primary-secondary pairs with the same primary point are merged in the `combineByKey` step.
- SDAP-438: Replace variable value NaN with None to fix error in result storage
- SDAP-444: Fixed `resultSizeLimit` param in `/match_spark` truncating the results that are stored for the results endpoint.
- Fixed minor webapp image build issue
### Security

## [1.0.0] - 2022-12-05
### Added
- SDAP-388: Enable SDAP to proxy/redirect to alternate SDAP
- SDAP-372: Updated matchup algorithm to point to AWS insitu API endpoint
- SDAP-372: Added new matchup endpoint `match_spark_doms` that points to DOMS insitu endpoint
- SDAP-372: Updated `match_spark_doms` to interface with samos_cdms endpoint 
- SDAP-393: Included `insitu` in ingress based on the value of `insituAPI.enabled` in `values.yaml`
- SDAP-371: Renamed `/domssubset` endpoint to `/cdmssubset`
- SDAP-390: Updated NetCDF reader tool for data matchup and added user functionality.
- SDAP-396: Added saildrone insitu api to matchup
- SDAP-398: Added script for regression tests.
- Matchup validates insitu parameter using insitu API schema endpoint
- Added domsresults endpoint to openapi spec
- Added markdown table to matchup `platform` param in openapi spec
- SDAP-400: Added NCAR insitu api to matchup
- SDAP-405: Added SPURS AWS insitu api to matchup and new platform values to OpenAPI matchup spec
- RabbitMQ monitor script used in Docker quickstart guide
- Added new option for NCAR so either NCAR or JPL Insitu API can be specified
- SDAP-407: Added depth to `/domsresults` endpoint
- Added documentation for building SDAP docker images
  - Prepared documentation for v1.0.0 release.
- Added missing ASF headers to all .py files in this repository.
- Added ASF `README` for release.
### Changed
- SDAP-390: Changed `/doms` to `/cdms` and `doms_reader.py` to `cdms_reader.py`
- domslist endpoint points to AWS insitu instead of doms insitu
- Matchup returns numSecondary and numPrimary counts rather than insitu/gridded
- SDAP-402: Changed matchup matchOnce logic to match multiple points if same time/space
- Bumped ingress timeout in Helm chart to reflect AWS gateway timeout
- SDAP-399: Updated quickstart guide for standalone docker deployment of SDAP.
- SDAP-399: Updated quickstart Jupyter notebook
- SDAP-411: Used global versioning for SDAP NEXUS artifacts
- SDAP-416: Using mamba to install nexus-analysis dependencies. (Also using conda as a fallback option if mamba install fails)
### Deprecated
### Removed
- removed dropdown from matchup doms endpoint secondary param
- Matchup no longer returns insituMatched and griddedMatched fields
### Fixed
- Fix failing test_matchup unit test
- Fixed bug in OpenAPI spec where both matchup endpoints shared the same id
- Fixed null value for count in matchup response
- SDAP-371: Fixed DOMS subset endpoint
- SDAP-397: Added depth to matchup insitu output
- SDAP-397: Pull ID from insitu api response for matchup
- SDAP-397: Added null unit field for later use in matchup
- Fixed issue where satellite satellite matchups failed
- Fixed issue where null results were returned if more than "resultSizeLimit" matches are found
- Preserve return value of `query_insitu_schema()` in matchup to avoid excessive API hits 
- Fixed issue where satellite to satellite matchups with the same dataset don't return the expected result
- Fixed CSV and NetCDF matchup output bug
- Fixed NetCDF output switching latitude and longitude
- Fixed import error causing `/timeSeriesSpark` queries to fail.
- Fixed bug where domsresults no longer worked after successful matchup
- Fixed certificate error in Dockerfile
- SDAP-403: Remote timeout fix and HofMoeller bug fix
- Fixed matchup insitu query loading on import; loads when needed instead
- SDAP-406: Fixed `/timeSeriesSpark`comparison stats bug
- Fixed excessive memory usage by `/cdmssubset`
### Security

<|MERGE_RESOLUTION|>--- conflicted
+++ resolved
@@ -27,11 +27,8 @@
 - SDAP-493: 
   - Updated /job endpoint to use `executionId` terminology for consistency with existing `/cdmsresults` endpoint
   - Updated /job endpoint with details about number of primary and secondary tiles.
-<<<<<<< HEAD
+- SDAP-500: Improvements to SDAP Asynchronous Jobs
 - SDAP-499: Added page number to default filename for matchup output
-=======
-- SDAP-500: Improvements to SDAP Asynchronous Jobs
->>>>>>> 1e8cc4e9
 ### Deprecated
 ### Removed
 - SDAP-465: Removed `climatology` directory. 
