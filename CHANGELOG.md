# Changelog
All notable changes to this project will be documented in this file.

The format is based on [Keep a Changelog](https://keepachangelog.com/en/1.0.0/),
and this project adheres to [Semantic Versioning](https://semver.org/spec/v2.0.0.html).

## [Unreleased]
### Added
- SDAP-388: Enable SDAP to proxy/redirect to alternate SDAP
- SDAP-372: Updated matchup algorithm to point to AWS insitu API endpoint
- SDAP-372: Added new matchup endpoint `match_spark_doms` that points to DOMS insitu endpoint
- SDAP-372: Updated `match_spark_doms` to interface with samos_cdms endpoint 
- SDAP-393: Included `insitu` in ingress based on the value of `insituAPI.enabled` in `values.yaml`
- SDAP-371: Renamed `/domssubset` endpoint to `/cdmssubset`
- SDAP-390: Updated NetCDF reader tool for data matchup and added user functionality.
- SDAP-396: Added saildrone insitu api to matchup
- SDAP-398: Added script for regression tests.
- Matchup validates insitu parameter using insitu API schema endpoint
- Added domsresults endpoint to openapi spec
- Added markdown table to matchup `platform` param in openapi spec
- SDAP-400: Added NCAR insitu api to matchup
- SDAP-405: Added SPURS AWS insitu api to matchup and new platform values to OpenAPI matchup spec
- RabbitMQ monitor script used in Docker quickstart guide
- Added new option for NCAR so either NCAR or JPL Insitu API can be specified
- SDAP-407: Added depth to `/domsresults` endpoint
### Changed
- SDAP-390: Changed `/doms` to `/cdms` and `doms_reader.py` to `cdms_reader.py`
- domslist endpoint points to AWS insitu instead of doms insitu
- Matchup returns numSecondary and numPrimary counts rather than insitu/gridded
- SDAP-402: Changed matchup matchOnce logic to match multiple points if same time/space
- Bumped ingress timeout in Helm chart to reflect AWS gateway timeout
- SDAP-399: Updated quickstart guide for standalone docker deployment of SDAP.
- SDAP-399: Updated quickstart Jupyter notebook
### Deprecated
### Removed
- removed dropdown from matchup doms endpoint secondary param
- Matchup no longer returns insituMatched and griddedMatched fields
### Fixed
- Fix failing test_matchup unit test
- Fixed bug in OpenAPI spec where both matchup endpoints shared the same id
- Fixed null value for count in matchup response
- SDAP-371: Fixed DOMS subset endpoint
- SDAP-397: Added depth to matchup insitu output
- SDAP-397: Pull ID from insitu api response for matchup
- SDAP-397: Added null unit field for later use in matchup
- Fixed issue where satellite satellite matchups failed
- Fixed issue where null results were returned if more than "resultSizeLimit" matches are found
- Preserve return value of `query_insitu_schema()` in matchup to avoid excessive API hits 
- Fixed issue where satellite to satellite matchups with the same dataset don't return the expected result
- Fixed CSV and NetCDF matchup output bug
- Fixed NetCDF output switching latitude and longitude
- Fixed import error causing `/timeSeriesSpark` queries to fail.
- Fixed bug where domsresults no longer worked after successful matchup
- Fixed certificate error in Dockerfile
- SDAP-403: Remote timeout fix and HofMoeller bug fix
- Fixed matchup insitu query loading on import; loads when needed instead
- SDAP-406: Fixed `/timeSeriesSpark`comparison stats bug
<<<<<<< HEAD
- Fixed null value for count in domslist response
=======
- Fixed excessive memory usage by `/cdmssubset`
>>>>>>> 1e8e63c6
### Security

<|MERGE_RESOLUTION|>--- conflicted
+++ resolved
@@ -55,10 +55,7 @@
 - SDAP-403: Remote timeout fix and HofMoeller bug fix
 - Fixed matchup insitu query loading on import; loads when needed instead
 - SDAP-406: Fixed `/timeSeriesSpark`comparison stats bug
-<<<<<<< HEAD
+- Fixed excessive memory usage by `/cdmssubset`
 - Fixed null value for count in domslist response
-=======
-- Fixed excessive memory usage by `/cdmssubset`
->>>>>>> 1e8e63c6
 ### Security
 
