# Changelog
All notable changes to this project will be documented in this file.

The format is based on [Keep a Changelog](https://keepachangelog.com/en/1.0.0/),
and this project adheres to [Semantic Versioning](https://semver.org/spec/v2.0.0.html).

## [Unreleased]
### Added
<<<<<<< HEAD
- Deletebyquery: Parameter to set the number of rows to fetch from Solr. Speeds up time to gather tiles to delete; especially when there is a lot of them.
=======
>>>>>>> 52b86857
### Changed
### Deprecated
### Removed
### Fixed
<<<<<<< HEAD
=======
- Made `platforms` param optional in `/cdmssubset`, and removed int requirement
- Updated OpenAPI specification for `/cdmssubset` to accurately reflect `platforms` and `parameter` field options.
>>>>>>> 52b86857
### Security

## [1.0.0] - 2022-12-05
### Added
- SDAP-388: Enable SDAP to proxy/redirect to alternate SDAP
- SDAP-372: Updated matchup algorithm to point to AWS insitu API endpoint
- SDAP-372: Added new matchup endpoint `match_spark_doms` that points to DOMS insitu endpoint
- SDAP-372: Updated `match_spark_doms` to interface with samos_cdms endpoint 
- SDAP-393: Included `insitu` in ingress based on the value of `insituAPI.enabled` in `values.yaml`
- SDAP-371: Renamed `/domssubset` endpoint to `/cdmssubset`
- SDAP-390: Updated NetCDF reader tool for data matchup and added user functionality.
- SDAP-396: Added saildrone insitu api to matchup
- SDAP-398: Added script for regression tests.
- Matchup validates insitu parameter using insitu API schema endpoint
- Added domsresults endpoint to openapi spec
- Added markdown table to matchup `platform` param in openapi spec
- SDAP-400: Added NCAR insitu api to matchup
- SDAP-405: Added SPURS AWS insitu api to matchup and new platform values to OpenAPI matchup spec
- RabbitMQ monitor script used in Docker quickstart guide
- Added new option for NCAR so either NCAR or JPL Insitu API can be specified
- SDAP-407: Added depth to `/domsresults` endpoint
- Added documentation for building SDAP docker images
  - Prepared documentation for v1.0.0 release.
- Added missing ASF headers to all .py files in this repository.
- Added ASF `README` for release.
### Changed
- SDAP-390: Changed `/doms` to `/cdms` and `doms_reader.py` to `cdms_reader.py`
- domslist endpoint points to AWS insitu instead of doms insitu
- Matchup returns numSecondary and numPrimary counts rather than insitu/gridded
- SDAP-402: Changed matchup matchOnce logic to match multiple points if same time/space
- Bumped ingress timeout in Helm chart to reflect AWS gateway timeout
- SDAP-399: Updated quickstart guide for standalone docker deployment of SDAP.
- SDAP-399: Updated quickstart Jupyter notebook
- SDAP-411: Used global versioning for SDAP NEXUS artifacts
- SDAP-416: Using mamba to install nexus-analysis dependencies. (Also using conda as a fallback option if mamba install fails)
### Deprecated
### Removed
- removed dropdown from matchup doms endpoint secondary param
- Matchup no longer returns insituMatched and griddedMatched fields
### Fixed
- Fix failing test_matchup unit test
- Fixed bug in OpenAPI spec where both matchup endpoints shared the same id
- Fixed null value for count in matchup response
- SDAP-371: Fixed DOMS subset endpoint
- SDAP-397: Added depth to matchup insitu output
- SDAP-397: Pull ID from insitu api response for matchup
- SDAP-397: Added null unit field for later use in matchup
- Fixed issue where satellite satellite matchups failed
- Fixed issue where null results were returned if more than "resultSizeLimit" matches are found
- Preserve return value of `query_insitu_schema()` in matchup to avoid excessive API hits 
- Fixed issue where satellite to satellite matchups with the same dataset don't return the expected result
- Fixed CSV and NetCDF matchup output bug
- Fixed NetCDF output switching latitude and longitude
- Fixed import error causing `/timeSeriesSpark` queries to fail.
- Fixed bug where domsresults no longer worked after successful matchup
- Fixed certificate error in Dockerfile
- SDAP-403: Remote timeout fix and HofMoeller bug fix
- Fixed matchup insitu query loading on import; loads when needed instead
- SDAP-406: Fixed `/timeSeriesSpark`comparison stats bug
- Fixed excessive memory usage by `/cdmssubset`
### Security

<|MERGE_RESOLUTION|>--- conflicted
+++ resolved
@@ -6,19 +6,13 @@
 
 ## [Unreleased]
 ### Added
-<<<<<<< HEAD
 - Deletebyquery: Parameter to set the number of rows to fetch from Solr. Speeds up time to gather tiles to delete; especially when there is a lot of them.
-=======
->>>>>>> 52b86857
 ### Changed
 ### Deprecated
 ### Removed
 ### Fixed
-<<<<<<< HEAD
-=======
 - Made `platforms` param optional in `/cdmssubset`, and removed int requirement
 - Updated OpenAPI specification for `/cdmssubset` to accurately reflect `platforms` and `parameter` field options.
->>>>>>> 52b86857
 ### Security
 
 ## [1.0.0] - 2022-12-05
