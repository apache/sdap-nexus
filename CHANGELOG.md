# Changelog
All notable changes to this project will be documented in this file.

The format is based on [Keep a Changelog](https://keepachangelog.com/en/1.0.0/),
and this project adheres to [Semantic Versioning](https://semver.org/spec/v2.0.0.html).

## Unreleased
### Added
- SDAP-461: Added 4 remaining Saildrone insitu datasets.
### Changed
### Deprecated
### Removed
### Fixed
### Security

## [1.1.0] - 2023-04-26
### Added
- Deletebyquery: Parameter to set the number of rows to fetch from Solr. Speeds up time to gather tiles to delete; especially when there is a lot of them.
- Added Saildrone's `baja_2018` insitu dataset.
- SDAP-454: Added new query parameter `prioritizeDistance` to matchup algorithm
<<<<<<< HEAD
- SDAP-457: Added tool script to purge DOMS execution data. Can remove executions before a certain datetime, before a number of months in the future, uncompleted executions, or purge all execution data.
  - Also added Helm template and values to deploy this script as a `CronJob` in k8s.
=======
- SDAP-459: Added explicit definitions of min/max lat/lon values in nexustiles Solr collection creation script
>>>>>>> 1d07232d
### Changed
- SDAP-443:
  - Replacing DOMS terminology with CDMS terminology:
    - Renaming endpoints:
      - `/domsresults` -> `/cdmsresults`
      - `/domslist` -> `/cdmslist`
    - Removed `/domsvalues` from Swagger UI
  - Swagger UI updates:
    - `platforms` parameter in `/match_spark` is now a multi-select list.
    - Added note to `/stats` endpoint to note it is limited to satellite datasets
- SDAP-450: Updated helm chart to reflect k8s 1.22 changes. Bumped RMQ dependency version & updated Bitnami dependency chart URLs. Ingress template is already up to date.
- SDAP-451: Updated quickstart documentation
  - Specified default Docker platform as `linux/amd64`
  - Added copy button extension for RDT pages
  - Corrected volume mount paths for Solr and Cassandra containers
  - Fixed (potential) bug in RMQ monitor script
  - Updated granule download section: Replaced with a script that also accounts for dataset migration
  - Bumped image tag versions (1.0.0 -> 1.1.0)
### Deprecated
### Removed
### Fixed
- Made `platforms` param optional in `/cdmssubset`, and removed int requirement
- Updated OpenAPI specification for `/cdmssubset` to accurately reflect `platforms` and `parameter` field options.
- SDAP-436: Added special case for handling Cassandra SwathMulti tiles with uniform time arrays
- SDAP-449: Fixed `/cdmsresults` NetCDF output displaying and downloading as .txt. 
- SDAP-449: Fixed 404 error when populating datasets; script was still using `/domslist`
- SDAP-415: Fixed bug where mask was incorrectly combined across all variables for multi-variable satellite to satellite matchup
- SDAP-434: Fix for webapp Docker image build failure
- SDAP-412: Explicit definition of `__eq__` and `__hash__` in matchup `DomsPoint` class. This ensures all primary-secondary pairs with the same primary point are merged in the `combineByKey` step.
- SDAP-438: Replace variable value NaN with None to fix error in result storage
- SDAP-444: Fixed `resultSizeLimit` param in `/match_spark` truncating the results that are stored for the results endpoint.
- Fixed minor webapp image build issue
### Security

## [1.0.0] - 2022-12-05
### Added
- SDAP-388: Enable SDAP to proxy/redirect to alternate SDAP
- SDAP-372: Updated matchup algorithm to point to AWS insitu API endpoint
- SDAP-372: Added new matchup endpoint `match_spark_doms` that points to DOMS insitu endpoint
- SDAP-372: Updated `match_spark_doms` to interface with samos_cdms endpoint 
- SDAP-393: Included `insitu` in ingress based on the value of `insituAPI.enabled` in `values.yaml`
- SDAP-371: Renamed `/domssubset` endpoint to `/cdmssubset`
- SDAP-390: Updated NetCDF reader tool for data matchup and added user functionality.
- SDAP-396: Added saildrone insitu api to matchup
- SDAP-398: Added script for regression tests.
- Matchup validates insitu parameter using insitu API schema endpoint
- Added domsresults endpoint to openapi spec
- Added markdown table to matchup `platform` param in openapi spec
- SDAP-400: Added NCAR insitu api to matchup
- SDAP-405: Added SPURS AWS insitu api to matchup and new platform values to OpenAPI matchup spec
- RabbitMQ monitor script used in Docker quickstart guide
- Added new option for NCAR so either NCAR or JPL Insitu API can be specified
- SDAP-407: Added depth to `/domsresults` endpoint
- Added documentation for building SDAP docker images
  - Prepared documentation for v1.0.0 release.
- Added missing ASF headers to all .py files in this repository.
- Added ASF `README` for release.
### Changed
- SDAP-390: Changed `/doms` to `/cdms` and `doms_reader.py` to `cdms_reader.py`
- domslist endpoint points to AWS insitu instead of doms insitu
- Matchup returns numSecondary and numPrimary counts rather than insitu/gridded
- SDAP-402: Changed matchup matchOnce logic to match multiple points if same time/space
- Bumped ingress timeout in Helm chart to reflect AWS gateway timeout
- SDAP-399: Updated quickstart guide for standalone docker deployment of SDAP.
- SDAP-399: Updated quickstart Jupyter notebook
- SDAP-411: Used global versioning for SDAP NEXUS artifacts
- SDAP-416: Using mamba to install nexus-analysis dependencies. (Also using conda as a fallback option if mamba install fails)
### Deprecated
### Removed
- removed dropdown from matchup doms endpoint secondary param
- Matchup no longer returns insituMatched and griddedMatched fields
### Fixed
- Fix failing test_matchup unit test
- Fixed bug in OpenAPI spec where both matchup endpoints shared the same id
- Fixed null value for count in matchup response
- SDAP-371: Fixed DOMS subset endpoint
- SDAP-397: Added depth to matchup insitu output
- SDAP-397: Pull ID from insitu api response for matchup
- SDAP-397: Added null unit field for later use in matchup
- Fixed issue where satellite satellite matchups failed
- Fixed issue where null results were returned if more than "resultSizeLimit" matches are found
- Preserve return value of `query_insitu_schema()` in matchup to avoid excessive API hits 
- Fixed issue where satellite to satellite matchups with the same dataset don't return the expected result
- Fixed CSV and NetCDF matchup output bug
- Fixed NetCDF output switching latitude and longitude
- Fixed import error causing `/timeSeriesSpark` queries to fail.
- Fixed bug where domsresults no longer worked after successful matchup
- Fixed certificate error in Dockerfile
- SDAP-403: Remote timeout fix and HofMoeller bug fix
- Fixed matchup insitu query loading on import; loads when needed instead
- SDAP-406: Fixed `/timeSeriesSpark`comparison stats bug
- Fixed excessive memory usage by `/cdmssubset`
### Security

<|MERGE_RESOLUTION|>--- conflicted
+++ resolved
@@ -18,12 +18,9 @@
 - Deletebyquery: Parameter to set the number of rows to fetch from Solr. Speeds up time to gather tiles to delete; especially when there is a lot of them.
 - Added Saildrone's `baja_2018` insitu dataset.
 - SDAP-454: Added new query parameter `prioritizeDistance` to matchup algorithm
-<<<<<<< HEAD
+- SDAP-459: Added explicit definitions of min/max lat/lon values in nexustiles Solr collection creation script
 - SDAP-457: Added tool script to purge DOMS execution data. Can remove executions before a certain datetime, before a number of months in the future, uncompleted executions, or purge all execution data.
   - Also added Helm template and values to deploy this script as a `CronJob` in k8s.
-=======
-- SDAP-459: Added explicit definitions of min/max lat/lon values in nexustiles Solr collection creation script
->>>>>>> 1d07232d
 ### Changed
 - SDAP-443:
   - Replacing DOMS terminology with CDMS terminology:
