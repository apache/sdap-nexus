# Changelog
All notable changes to this project will be documented in this file.

The format is based on [Keep a Changelog](https://keepachangelog.com/en/1.0.0/),
and this project adheres to [Semantic Versioning](https://semver.org/spec/v2.0.0.html).

## [Unreleased]
### Added
- SDAP-388: Enable SDAP to proxy/redirect to alternate SDAP
- SDAP-372: Updated matchup algorithm to point to AWS insitu API endpoint
- SDAP-372: Added new matchup endpoint `match_spark_doms` that points to DOMS insitu endpoint
- SDAP-372: Updated `match_spark_doms` to interface with samos_cdms endpoint 
- SDAP-393: Included `insitu` in ingress based on the value of `insituAPI.enabled` in `values.yaml`
- SDAP-371: Renamed `/domssubset` endpoint to `/cdmssubset`
- SDAP-396: Added saildrone insitu api to matchup
### Changed
- domslist endpoint points to AWS insitu instead of doms insitu
### Deprecated
### Removed
- removed dropdown from matchup doms endpoint secondary param
### Fixed
- Fix failing test_matchup unit test
<<<<<<< HEAD
- Fixed bug in OpenAPI spec where both matchup endpoints shared the same id
=======
- Fixed null value for count in matchup response
- SDAP-371: Fixed DOMS subset endpoint
- SDAP-397: Added depth to matchup insitu output
- SDAP-397: Pull ID from insitu api response for matchup
- SDAP-397: Added null unit field for later use in matchup
- Fixed issue where satellite satellite matchups failed
- Fixed issue where null results were returned if more than "resultSizeLimit" matches are found
- Fixed issue where satellite to satellite matchups with the same dataset don't return the expected result
- Fixed CSV and NetCDF matchup output bug
>>>>>>> a9932a9e
### Security<|MERGE_RESOLUTION|>--- conflicted
+++ resolved
@@ -20,9 +20,7 @@
 - removed dropdown from matchup doms endpoint secondary param
 ### Fixed
 - Fix failing test_matchup unit test
-<<<<<<< HEAD
 - Fixed bug in OpenAPI spec where both matchup endpoints shared the same id
-=======
 - Fixed null value for count in matchup response
 - SDAP-371: Fixed DOMS subset endpoint
 - SDAP-397: Added depth to matchup insitu output
@@ -32,5 +30,4 @@
 - Fixed issue where null results were returned if more than "resultSizeLimit" matches are found
 - Fixed issue where satellite to satellite matchups with the same dataset don't return the expected result
 - Fixed CSV and NetCDF matchup output bug
->>>>>>> a9932a9e
 ### Security