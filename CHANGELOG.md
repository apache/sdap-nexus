--- conflicted
+++ resolved
@@ -11,6 +11,7 @@
 ### Deprecated
 ### Removed
 ### Fixed
+- Fixed null value for count in domslist response
 ### Security
 
 ## [1.1.0] - 2023-04-26
@@ -50,11 +51,7 @@
 - SDAP-412: Explicit definition of `__eq__` and `__hash__` in matchup `DomsPoint` class. This ensures all primary-secondary pairs with the same primary point are merged in the `combineByKey` step.
 - SDAP-438: Replace variable value NaN with None to fix error in result storage
 - SDAP-444: Fixed `resultSizeLimit` param in `/match_spark` truncating the results that are stored for the results endpoint.
-<<<<<<< HEAD
-- Fixed null value for count in domslist response
-=======
 - Fixed minor webapp image build issue
->>>>>>> 1d07232d
 ### Security
 
 ## [1.0.0] - 2022-12-05
