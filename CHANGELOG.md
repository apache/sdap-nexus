--- conflicted
+++ resolved
@@ -34,10 +34,7 @@
 - Preserve return value of `query_insitu_schema()` in matchup to avoid excessive API hits 
 - Fixed issue where satellite to satellite matchups with the same dataset don't return the expected result
 - Fixed CSV and NetCDF matchup output bug
-<<<<<<< HEAD
-- Fixed null value for count in domslist response
-=======
 - Fixed NetCDF output switching latitude and longitude
 - Fixed import error causing `/timeSeriesSpark` queries to fail.
->>>>>>> 10a8c6e1
+- Fixed null value for count in domslist response
 ### Security