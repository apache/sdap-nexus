# Changelog
All notable changes to this project will be documented in this file.

The format is based on [Keep a Changelog](https://keepachangelog.com/en/1.0.0/),
and this project adheres to [Semantic Versioning](https://semver.org/spec/v2.0.0.html).

## [Unreleased]
### Added
<<<<<<< HEAD
- Added logging message for start of insitu query + added status code & elapsed time to post query log message.
- Added explicit timeouts for all insitu related queries to prevent hanging issue.
=======
- Deletebyquery: Parameter to set the number of rows to fetch from Solr. Speeds up time to gather tiles to delete; especially when there is a lot of them.
>>>>>>> a85a4bd8
### Changed
### Deprecated
### Removed
### Fixed
<<<<<<< HEAD
=======
- Made `platforms` param optional in `/cdmssubset`, and removed int requirement
- Updated OpenAPI specification for `/cdmssubset` to accurately reflect `platforms` and `parameter` field options.
>>>>>>> a85a4bd8
### Security

## [1.0.0] - 2022-12-05
### Added
- SDAP-388: Enable SDAP to proxy/redirect to alternate SDAP
- SDAP-372: Updated matchup algorithm to point to AWS insitu API endpoint
- SDAP-372: Added new matchup endpoint `match_spark_doms` that points to DOMS insitu endpoint
- SDAP-372: Updated `match_spark_doms` to interface with samos_cdms endpoint 
- SDAP-393: Included `insitu` in ingress based on the value of `insituAPI.enabled` in `values.yaml`
- SDAP-371: Renamed `/domssubset` endpoint to `/cdmssubset`
- SDAP-390: Updated NetCDF reader tool for data matchup and added user functionality.
- SDAP-396: Added saildrone insitu api to matchup
- SDAP-398: Added script for regression tests.
- Matchup validates insitu parameter using insitu API schema endpoint
- Added domsresults endpoint to openapi spec
- Added markdown table to matchup `platform` param in openapi spec
- SDAP-400: Added NCAR insitu api to matchup
- SDAP-405: Added SPURS AWS insitu api to matchup and new platform values to OpenAPI matchup spec
- RabbitMQ monitor script used in Docker quickstart guide
- Added new option for NCAR so either NCAR or JPL Insitu API can be specified
- SDAP-407: Added depth to `/domsresults` endpoint
- Added documentation for building SDAP docker images
  - Prepared documentation for v1.0.0 release.
- Added missing ASF headers to all .py files in this repository.
- Added ASF `README` for release.
### Changed
- SDAP-390: Changed `/doms` to `/cdms` and `doms_reader.py` to `cdms_reader.py`
- domslist endpoint points to AWS insitu instead of doms insitu
- Matchup returns numSecondary and numPrimary counts rather than insitu/gridded
- SDAP-402: Changed matchup matchOnce logic to match multiple points if same time/space
- Bumped ingress timeout in Helm chart to reflect AWS gateway timeout
- SDAP-399: Updated quickstart guide for standalone docker deployment of SDAP.
- SDAP-399: Updated quickstart Jupyter notebook
- SDAP-411: Used global versioning for SDAP NEXUS artifacts
- SDAP-416: Using mamba to install nexus-analysis dependencies. (Also using conda as a fallback option if mamba install fails)
### Deprecated
### Removed
- removed dropdown from matchup doms endpoint secondary param
- Matchup no longer returns insituMatched and griddedMatched fields
### Fixed
- Fix failing test_matchup unit test
- Fixed bug in OpenAPI spec where both matchup endpoints shared the same id
- Fixed null value for count in matchup response
- SDAP-371: Fixed DOMS subset endpoint
- SDAP-397: Added depth to matchup insitu output
- SDAP-397: Pull ID from insitu api response for matchup
- SDAP-397: Added null unit field for later use in matchup
- Fixed issue where satellite satellite matchups failed
- Fixed issue where null results were returned if more than "resultSizeLimit" matches are found
- Preserve return value of `query_insitu_schema()` in matchup to avoid excessive API hits 
- Fixed issue where satellite to satellite matchups with the same dataset don't return the expected result
- Fixed CSV and NetCDF matchup output bug
- Fixed NetCDF output switching latitude and longitude
- Fixed import error causing `/timeSeriesSpark` queries to fail.
- Fixed bug where domsresults no longer worked after successful matchup
- Fixed certificate error in Dockerfile
- SDAP-403: Remote timeout fix and HofMoeller bug fix
- Fixed matchup insitu query loading on import; loads when needed instead
- SDAP-406: Fixed `/timeSeriesSpark`comparison stats bug
- Fixed excessive memory usage by `/cdmssubset`
### Security

<|MERGE_RESOLUTION|>--- conflicted
+++ resolved
@@ -6,21 +6,15 @@
 
 ## [Unreleased]
 ### Added
-<<<<<<< HEAD
+- Deletebyquery: Parameter to set the number of rows to fetch from Solr. Speeds up time to gather tiles to delete; especially when there is a lot of them.
 - Added logging message for start of insitu query + added status code & elapsed time to post query log message.
 - Added explicit timeouts for all insitu related queries to prevent hanging issue.
-=======
-- Deletebyquery: Parameter to set the number of rows to fetch from Solr. Speeds up time to gather tiles to delete; especially when there is a lot of them.
->>>>>>> a85a4bd8
 ### Changed
 ### Deprecated
 ### Removed
 ### Fixed
-<<<<<<< HEAD
-=======
 - Made `platforms` param optional in `/cdmssubset`, and removed int requirement
 - Updated OpenAPI specification for `/cdmssubset` to accurately reflect `platforms` and `parameter` field options.
->>>>>>> a85a4bd8
 ### Security
 
 ## [1.0.0] - 2022-12-05
