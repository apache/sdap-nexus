# Changelog
All notable changes to this project will be documented in this file.

The format is based on [Keep a Changelog](https://keepachangelog.com/en/1.0.0/),
and this project adheres to [Semantic Versioning](https://semver.org/spec/v2.0.0.html).

## Unreleased
### Added
- SDAP-461: Added 4 remaining Saildrone insitu datasets.
### Changed
### Deprecated
### Removed
### Fixed
### Security

## [1.1.0] - 2023-04-26
### Added
- Deletebyquery: Parameter to set the number of rows to fetch from Solr. Speeds up time to gather tiles to delete; especially when there is a lot of them.
- Added Saildrone's `baja_2018` insitu dataset.
- SDAP-454: Added new query parameter `prioritizeDistance` to matchup algorithm
<<<<<<< HEAD
- SDAP-401: Added JSON output formatting for use with COVERAGE to `/match_spark`
=======
- SDAP-459: Added explicit definitions of min/max lat/lon values in nexustiles Solr collection creation script
>>>>>>> 1d07232d
### Changed
- SDAP-443:
  - Replacing DOMS terminology with CDMS terminology:
    - Renaming endpoints:
      - `/domsresults` -> `/cdmsresults`
      - `/domslist` -> `/cdmslist`
    - Removed `/domsvalues` from Swagger UI
  - Swagger UI updates:
    - `platforms` parameter in `/match_spark` is now a multi-select list.
    - Added note to `/stats` endpoint to note it is limited to satellite datasets
- SDAP-450: Updated helm chart to reflect k8s 1.22 changes. Bumped RMQ dependency version & updated Bitnami dependency chart URLs. Ingress template is already up to date.
- SDAP-451: Updated quickstart documentation
  - Specified default Docker platform as `linux/amd64`
  - Added copy button extension for RDT pages
  - Corrected volume mount paths for Solr and Cassandra containers
  - Fixed (potential) bug in RMQ monitor script
  - Updated granule download section: Replaced with a script that also accounts for dataset migration
  - Bumped image tag versions (1.0.0 -> 1.1.0)
### Deprecated
### Removed
### Fixed
- Made `platforms` param optional in `/cdmssubset`, and removed int requirement
- Updated OpenAPI specification for `/cdmssubset` to accurately reflect `platforms` and `parameter` field options.
- SDAP-436: Added special case for handling Cassandra SwathMulti tiles with uniform time arrays
- SDAP-449: Fixed `/cdmsresults` NetCDF output displaying and downloading as .txt. 
- SDAP-449: Fixed 404 error when populating datasets; script was still using `/domslist`
- SDAP-415: Fixed bug where mask was incorrectly combined across all variables for multi-variable satellite to satellite matchup
- SDAP-434: Fix for webapp Docker image build failure
- SDAP-412: Explicit definition of `__eq__` and `__hash__` in matchup `DomsPoint` class. This ensures all primary-secondary pairs with the same primary point are merged in the `combineByKey` step.
- SDAP-438: Replace variable value NaN with None to fix error in result storage
- SDAP-444: Fixed `resultSizeLimit` param in `/match_spark` truncating the results that are stored for the results endpoint.
- Fixed minor webapp image build issue
### Security

## [1.0.0] - 2022-12-05
### Added
- SDAP-388: Enable SDAP to proxy/redirect to alternate SDAP
- SDAP-372: Updated matchup algorithm to point to AWS insitu API endpoint
- SDAP-372: Added new matchup endpoint `match_spark_doms` that points to DOMS insitu endpoint
- SDAP-372: Updated `match_spark_doms` to interface with samos_cdms endpoint 
- SDAP-393: Included `insitu` in ingress based on the value of `insituAPI.enabled` in `values.yaml`
- SDAP-371: Renamed `/domssubset` endpoint to `/cdmssubset`
- SDAP-390: Updated NetCDF reader tool for data matchup and added user functionality.
- SDAP-396: Added saildrone insitu api to matchup
- SDAP-398: Added script for regression tests.
- Matchup validates insitu parameter using insitu API schema endpoint
- Added domsresults endpoint to openapi spec
- Added markdown table to matchup `platform` param in openapi spec
- SDAP-400: Added NCAR insitu api to matchup
- SDAP-405: Added SPURS AWS insitu api to matchup and new platform values to OpenAPI matchup spec
- RabbitMQ monitor script used in Docker quickstart guide
- Added new option for NCAR so either NCAR or JPL Insitu API can be specified
- SDAP-407: Added depth to `/domsresults` endpoint
- Added documentation for building SDAP docker images
  - Prepared documentation for v1.0.0 release.
- Added missing ASF headers to all .py files in this repository.
- Added ASF `README` for release.
### Changed
- SDAP-390: Changed `/doms` to `/cdms` and `doms_reader.py` to `cdms_reader.py`
- domslist endpoint points to AWS insitu instead of doms insitu
- Matchup returns numSecondary and numPrimary counts rather than insitu/gridded
- SDAP-402: Changed matchup matchOnce logic to match multiple points if same time/space
- Bumped ingress timeout in Helm chart to reflect AWS gateway timeout
- SDAP-399: Updated quickstart guide for standalone docker deployment of SDAP.
- SDAP-399: Updated quickstart Jupyter notebook
- SDAP-411: Used global versioning for SDAP NEXUS artifacts
- SDAP-416: Using mamba to install nexus-analysis dependencies. (Also using conda as a fallback option if mamba install fails)
### Deprecated
### Removed
- removed dropdown from matchup doms endpoint secondary param
- Matchup no longer returns insituMatched and griddedMatched fields
### Fixed
- Fix failing test_matchup unit test
- Fixed bug in OpenAPI spec where both matchup endpoints shared the same id
- Fixed null value for count in matchup response
- SDAP-371: Fixed DOMS subset endpoint
- SDAP-397: Added depth to matchup insitu output
- SDAP-397: Pull ID from insitu api response for matchup
- SDAP-397: Added null unit field for later use in matchup
- Fixed issue where satellite satellite matchups failed
- Fixed issue where null results were returned if more than "resultSizeLimit" matches are found
- Preserve return value of `query_insitu_schema()` in matchup to avoid excessive API hits 
- Fixed issue where satellite to satellite matchups with the same dataset don't return the expected result
- Fixed CSV and NetCDF matchup output bug
- Fixed NetCDF output switching latitude and longitude
- Fixed import error causing `/timeSeriesSpark` queries to fail.
- Fixed bug where domsresults no longer worked after successful matchup
- Fixed certificate error in Dockerfile
- SDAP-403: Remote timeout fix and HofMoeller bug fix
- Fixed matchup insitu query loading on import; loads when needed instead
- SDAP-406: Fixed `/timeSeriesSpark`comparison stats bug
- Fixed excessive memory usage by `/cdmssubset`
### Security

<|MERGE_RESOLUTION|>--- conflicted
+++ resolved
@@ -7,6 +7,7 @@
 ## Unreleased
 ### Added
 - SDAP-461: Added 4 remaining Saildrone insitu datasets.
+- SDAP-401: Added JSON output formatting for use with COVERAGE to `/match_spark`
 ### Changed
 ### Deprecated
 ### Removed
@@ -18,11 +19,7 @@
 - Deletebyquery: Parameter to set the number of rows to fetch from Solr. Speeds up time to gather tiles to delete; especially when there is a lot of them.
 - Added Saildrone's `baja_2018` insitu dataset.
 - SDAP-454: Added new query parameter `prioritizeDistance` to matchup algorithm
-<<<<<<< HEAD
-- SDAP-401: Added JSON output formatting for use with COVERAGE to `/match_spark`
-=======
 - SDAP-459: Added explicit definitions of min/max lat/lon values in nexustiles Solr collection creation script
->>>>>>> 1d07232d
 ### Changed
 - SDAP-443:
   - Replacing DOMS terminology with CDMS terminology:
