# Changelog
All notable changes to this project will be documented in this file.

The format is based on [Keep a Changelog](https://keepachangelog.com/en/1.0.0/),
and this project adheres to [Semantic Versioning](https://semver.org/spec/v2.0.0.html).

## [Unreleased]
### Added
- SDAP-506:
  - Added STAC Catalog endpoint for matchup outputs
- SDAP-508: Added spatial extents to the satellite dataset entries in `/list` and `/cdmslist`
- SDAP-505: Added support for DOMS insitu api 
- SDAP-472:
  - Support for Zarr backend (gridded data only)
  - Dataset management endpoints for Zarr datasets
### Changed
- SDAP-493: 
  - Updated /job endpoint to use `executionId` terminology for consistency with existing `/cdmsresults` endpoint
  - Updated /job endpoint with details about number of primary and secondary tiles.
- SDAP-500: Improvements to SDAP Asynchronous Jobs
- SDAP-499: Added page number to default filename for matchup output
- SDAP-472: Overhauled `data-access` to support multiple backends for simultaneous support of multiple ARD formats
### Deprecated
### Removed
- SDAP-493: 
  - Removed `resultSizeLimit` from /match_spark endpoint 
### Fixed
### Security

## [1.2.0] - 2023-11-22
### Added
- SDAP-467: Added pagination to cdmsresults endpoint
- SDAP-461: Added 4 remaining Saildrone insitu datasets.
- SDAP-473: Added support for matchup job prioritization
- SDAP-483: Added `.asf.yaml` to configure Jira auto-linking.
- SDAP-487: Added script to migrate existing `doms.doms_data` data to new schema.
### Changed
- SDAP-453: Updated results storage and retrieval to support output JSON from `/cdmsresults` that matches output from `/match_spark`.
  - **NOTE:** Deploying these changes to an existing SDAP deployment will require modifying the Cassandra database with stored results. There is a script to do so at `/tools/update-doms-data-schema/update.py`
  - Additional changes:
    - Made the `output` parameter case-insensitive
    - Improved speed of results insert
    - Updated `id` field of insitu points to include depth. This solves an issue with NetCDF result rendering where different insitu observations at the same place & time but at different depths were being excluded for having the same `id`.
- SDAP-455: Large job tracking
- SDAP-466: Matchup now defines secondary `platform` fields with `platform.id` if it is available and not blank. It then uses `platform.code` and `platform.type` as fallbacks, then just the value of `platform` if none work.
- SDAP-468: Updated matchup output filename
- SDAP-482: Updated Saildrone in situ endpoint in config file
- SDAP-485: Improved behavior for retrying failed Cassandra inserts when saving matchup results.
- SDAP-487: Improved result fetch speed for large matchup results by tweaking `doms.doms_data` schema to support querying by primary value id.
- Support for deploying on k8s version 1.25:
  - Upgraded Cassandra Helm chart dependency version
  - Bumped default Cassandra protocol version 3 -> 4 in webapp and tools
- SDAP-507: Changes to remove `geos` sub-dependency from core image build:
  - Removed `gdal` and `basemap` as core dependencies
  - Moved `shapely` installation in docker build from conda install to pip install
  - Disabled `/domsplot` endpoint & commented out references to its source file as it depends on `basemap` and raises `ImportError`s at startup
### Deprecated
### Removed
- SDAP-465: Removed `climatology` directory.
- SDAP-501: Updated dependencies to remove `chardet`
### Fixed
- SDAP-474: Fixed bug in CSV attributes where secondary dataset would be rendered as comma separated characters
- SDAP-475: Bug fixes for `/timeSeriesSpark` and `/timeAvgMapSpark`
- SDAP-479: Fixed `/cdmssubset` failure for variables without specified standard_name. 
- SDAP-39: When querying for tiles by polygon, use the poly's bounding box with the bbox methods instead of using Solr's polygon search
- Status code for results endpoint if execution id is not found fixed to be `404` instead of `500`.
- Ensured links in the `/job` endpoint are https
- SDAP-488: Workaround to build issue on Apple Silicon (M1/M2). Image build installs nexusproto through PyPI instead of building from source. A build arg `BUILD_NEXUSPROTO` was defined to allow building from source if desired
<<<<<<< HEAD
=======
- SDAP-496: Fix `solr-cloud-init` image failing to run.
>>>>>>> 53340b6e
### Security

## [1.1.0] - 2023-04-26
### Added
- Deletebyquery: Parameter to set the number of rows to fetch from Solr. Speeds up time to gather tiles to delete; especially when there is a lot of them.
- Added Saildrone's `baja_2018` insitu dataset.
- SDAP-454: Added new query parameter `prioritizeDistance` to matchup algorithm
- SDAP-476: Support for service accounts for handling AWS credentials
- SDAP-459: Added explicit definitions of min/max lat/lon values in nexustiles Solr collection creation script
- SDAP-457: Added tool script to purge DOMS execution data. Can remove executions before a certain datetime, before a number of months in the future, uncompleted executions, or purge all execution data.
  - Also added Helm template and values to deploy this script as a `CronJob` in k8s.
### Changed
- SDAP-443:
  - Replacing DOMS terminology with CDMS terminology:
    - Renaming endpoints:
      - `/domsresults` -> `/cdmsresults`
      - `/domslist` -> `/cdmslist`
    - Removed `/domsvalues` from Swagger UI
  - Swagger UI updates:
    - `platforms` parameter in `/match_spark` is now a multi-select list.
    - Added note to `/stats` endpoint to note it is limited to satellite datasets
- SDAP-450: Updated helm chart to reflect k8s 1.22 changes. Bumped RMQ dependency version & updated Bitnami dependency chart URLs. Ingress template is already up to date.
- SDAP-451: Updated quickstart documentation
  - Specified default Docker platform as `linux/amd64`
  - Added copy button extension for RDT pages
  - Corrected volume mount paths for Solr and Cassandra containers
  - Fixed (potential) bug in RMQ monitor script
  - Updated granule download section: Replaced with a script that also accounts for dataset migration
  - Bumped image tag versions (1.0.0 -> 1.1.0)
### Deprecated
### Removed
### Fixed
- Made `platforms` param optional in `/cdmssubset`, and removed int requirement
- Updated OpenAPI specification for `/cdmssubset` to accurately reflect `platforms` and `parameter` field options.
- SDAP-436: Added special case for handling Cassandra SwathMulti tiles with uniform time arrays
- SDAP-449: Fixed `/cdmsresults` NetCDF output displaying and downloading as .txt. 
- SDAP-449: Fixed 404 error when populating datasets; script was still using `/domslist`
- SDAP-415: Fixed bug where mask was incorrectly combined across all variables for multi-variable satellite to satellite matchup
- SDAP-434: Fix for webapp Docker image build failure
- SDAP-412: Explicit definition of `__eq__` and `__hash__` in matchup `DomsPoint` class. This ensures all primary-secondary pairs with the same primary point are merged in the `combineByKey` step.
- SDAP-438: Replace variable value NaN with None to fix error in result storage
- SDAP-444: Fixed `resultSizeLimit` param in `/match_spark` truncating the results that are stored for the results endpoint.
- Fixed minor webapp image build issue
### Security

## [1.0.0] - 2022-12-05
### Added
- SDAP-388: Enable SDAP to proxy/redirect to alternate SDAP
- SDAP-372: Updated matchup algorithm to point to AWS insitu API endpoint
- SDAP-372: Added new matchup endpoint `match_spark_doms` that points to DOMS insitu endpoint
- SDAP-372: Updated `match_spark_doms` to interface with samos_cdms endpoint 
- SDAP-393: Included `insitu` in ingress based on the value of `insituAPI.enabled` in `values.yaml`
- SDAP-371: Renamed `/domssubset` endpoint to `/cdmssubset`
- SDAP-390: Updated NetCDF reader tool for data matchup and added user functionality.
- SDAP-396: Added saildrone insitu api to matchup
- SDAP-398: Added script for regression tests.
- Matchup validates insitu parameter using insitu API schema endpoint
- Added domsresults endpoint to openapi spec
- Added markdown table to matchup `platform` param in openapi spec
- SDAP-400: Added NCAR insitu api to matchup
- SDAP-405: Added SPURS AWS insitu api to matchup and new platform values to OpenAPI matchup spec
- RabbitMQ monitor script used in Docker quickstart guide
- Added new option for NCAR so either NCAR or JPL Insitu API can be specified
- SDAP-407: Added depth to `/domsresults` endpoint
- Added documentation for building SDAP docker images
  - Prepared documentation for v1.0.0 release.
- Added missing ASF headers to all .py files in this repository.
- Added ASF `README` for release.
### Changed
- SDAP-390: Changed `/doms` to `/cdms` and `doms_reader.py` to `cdms_reader.py`
- domslist endpoint points to AWS insitu instead of doms insitu
- Matchup returns numSecondary and numPrimary counts rather than insitu/gridded
- SDAP-402: Changed matchup matchOnce logic to match multiple points if same time/space
- Bumped ingress timeout in Helm chart to reflect AWS gateway timeout
- SDAP-399: Updated quickstart guide for standalone docker deployment of SDAP.
- SDAP-399: Updated quickstart Jupyter notebook
- SDAP-411: Used global versioning for SDAP NEXUS artifacts
- SDAP-416: Using mamba to install nexus-analysis dependencies. (Also using conda as a fallback option if mamba install fails)
### Deprecated
### Removed
- removed dropdown from matchup doms endpoint secondary param
- Matchup no longer returns insituMatched and griddedMatched fields
### Fixed
- Fix failing test_matchup unit test
- Fixed bug in OpenAPI spec where both matchup endpoints shared the same id
- Fixed null value for count in matchup response
- SDAP-371: Fixed DOMS subset endpoint
- SDAP-397: Added depth to matchup insitu output
- SDAP-397: Pull ID from insitu api response for matchup
- SDAP-397: Added null unit field for later use in matchup
- Fixed issue where satellite satellite matchups failed
- Fixed issue where null results were returned if more than "resultSizeLimit" matches are found
- Preserve return value of `query_insitu_schema()` in matchup to avoid excessive API hits 
- Fixed issue where satellite to satellite matchups with the same dataset don't return the expected result
- Fixed CSV and NetCDF matchup output bug
- Fixed NetCDF output switching latitude and longitude
- Fixed import error causing `/timeSeriesSpark` queries to fail.
- Fixed bug where domsresults no longer worked after successful matchup
- Fixed certificate error in Dockerfile
- SDAP-403: Remote timeout fix and HofMoeller bug fix
- Fixed matchup insitu query loading on import; loads when needed instead
- SDAP-406: Fixed `/timeSeriesSpark`comparison stats bug
- Fixed excessive memory usage by `/cdmssubset`
### Security

<|MERGE_RESOLUTION|>--- conflicted
+++ resolved
@@ -66,10 +66,7 @@
 - Status code for results endpoint if execution id is not found fixed to be `404` instead of `500`.
 - Ensured links in the `/job` endpoint are https
 - SDAP-488: Workaround to build issue on Apple Silicon (M1/M2). Image build installs nexusproto through PyPI instead of building from source. A build arg `BUILD_NEXUSPROTO` was defined to allow building from source if desired
-<<<<<<< HEAD
-=======
 - SDAP-496: Fix `solr-cloud-init` image failing to run.
->>>>>>> 53340b6e
 ### Security
 
 ## [1.1.0] - 2023-04-26
