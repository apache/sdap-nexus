--- conflicted
+++ resolved
@@ -8,11 +8,8 @@
 ### Added
 - SDAP-469: Support for three dimensional data. 2D data defaults to a layer at 0m elevation.
 - SDAP-492: Added some demo algorithms for working with and visualizing tomography data. Currently designed for data from airborne SAR campaigns, but can be readily generalized.
-<<<<<<< HEAD
+- SDAP-497: Added tool to ease building of releases. Can build from ASF distributions, git repos, and local
 - SDAP-520: (Documentation) Added guide to docs for evaluating official release candidates.
-=======
-- SDAP-497: Added tool to ease building of releases. Can build from ASF distributions, git repos, and local
->>>>>>> 11264396
 ### Changed
 ### Deprecated
 ### Removed
