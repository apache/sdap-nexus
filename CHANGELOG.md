--- conflicted
+++ resolved
@@ -14,16 +14,11 @@
 - SDAP-371: Renamed `/domssubset` endpoint to `/cdmssubset`
 - SDAP-390: Updated NetCDF reader tool for data matchup and added user functionality.
 - SDAP-396: Added saildrone insitu api to matchup
-<<<<<<< HEAD
+- SDAP-398: Added script for regression tests.
 - Matchup validates insitu parameter using insitu API schema endpoint
 - Added domsresults endpoint to openapi spec
 ### Changed
--SDAP-390: Changed `/doms` to `/cdms` and `doms_reader.py` to `cdms_reader.py`
-=======
-- SDAP-398: Added script for regression tests.
-### Changed
 - SDAP-390: Changed `/doms` to `/cdms` and `doms_reader.py` to `cdms_reader.py`
->>>>>>> 10a8c6e1
 - domslist endpoint points to AWS insitu instead of doms insitu
 - Matchup returns numSecondary and numPrimary counts rather than insitu/gridded
 ### Deprecated
@@ -44,5 +39,6 @@
 - Fixed issue where satellite to satellite matchups with the same dataset don't return the expected result
 - Fixed CSV and NetCDF matchup output bug
 - Fixed NetCDF output switching latitude and longitude
+
+### Security
 - Fixed import error causing `/timeSeriesSpark` queries to fail.
-### Security