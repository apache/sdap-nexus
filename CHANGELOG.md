--- conflicted
+++ resolved
@@ -26,14 +26,11 @@
 - SDAP-436: Added special case for handling Cassandra SwathMulti tiles with uniform time arrays
 - SDAP-449: Fixed `/cdmsresults` NetCDF output displaying and downloading as .txt. 
 - SDAP-449: Fixed 404 error when populating datasets; script was still using `/domslist`
-<<<<<<< HEAD
-- Fixed null value for count in domslist response
-=======
 - SDAP-415: Fixed bug where mask was incorrectly combined across all variables for multi-variable satellite to satellite matchup
 - SDAP-434: Fix for webapp Docker image build failure
 - SDAP-412: Explicit definition of `__eq__` and `__hash__` in matchup `DomsPoint` class. This ensures all primary-secondary pairs with the same primary point are merged in the `combineByKey` step.
 - SDAP-438: Replace variable value NaN with None to fix error in result storage
->>>>>>> 5471b16b
+- Fixed null value for count in domslist response
 ### Security
 
 ## [1.0.0] - 2022-12-05
