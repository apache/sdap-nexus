--- conflicted
+++ resolved
@@ -6,20 +6,14 @@
 
 ## [Unreleased]
 ### Added
-<<<<<<< HEAD
-=======
 - Deletebyquery: Parameter to set the number of rows to fetch from Solr. Speeds up time to gather tiles to delete; especially when there is a lot of them.
->>>>>>> a85a4bd8
 ### Changed
 ### Deprecated
 ### Removed
 ### Fixed
-<<<<<<< HEAD
-- SDAP-412: Explicit definition of `__eq__` in matchup `DomsPoint` class. This prevents the duplicate primary points from appearing in the final results by merging them in the `combineByKey` step.
-=======
 - Made `platforms` param optional in `/cdmssubset`, and removed int requirement
 - Updated OpenAPI specification for `/cdmssubset` to accurately reflect `platforms` and `parameter` field options.
->>>>>>> a85a4bd8
+- SDAP-412: Explicit definition of `__eq__` in matchup `DomsPoint` class. This prevents the duplicate primary points from appearing in the final results by merging them in the `combineByKey` step.
 ### Security
 
 ## [1.0.0] - 2022-12-05
