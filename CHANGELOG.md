--- conflicted
+++ resolved
@@ -32,12 +32,9 @@
 - SDAP-493: 
   - Removed `resultSizeLimit` from /match_spark endpoint 
 ### Fixed
-<<<<<<< HEAD
-- Updated quickstart docs with corrected command for running Solr via Docker
-=======
 - SDAP-515:
   - Improved error handling with connections to remote SDAP deployments
->>>>>>> 19ce6ac0
+- Updated quickstart docs with corrected command for running Solr via Docker
 ### Security
 
 ## [1.2.0] - 2023-11-22
