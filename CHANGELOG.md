--- conflicted
+++ resolved
@@ -6,20 +6,14 @@
 
 ## [Unreleased]
 ### Added
-<<<<<<< HEAD
-=======
 - Deletebyquery: Parameter to set the number of rows to fetch from Solr. Speeds up time to gather tiles to delete; especially when there is a lot of them.
->>>>>>> a85a4bd8
 ### Changed
 ### Deprecated
 ### Removed
 ### Fixed
-<<<<<<< HEAD
-- Fixed null value for count in domslist response
-=======
 - Made `platforms` param optional in `/cdmssubset`, and removed int requirement
 - Updated OpenAPI specification for `/cdmssubset` to accurately reflect `platforms` and `parameter` field options.
->>>>>>> a85a4bd8
+- Fixed null value for count in domslist response
 ### Security
 
 ## [1.0.0] - 2022-12-05
