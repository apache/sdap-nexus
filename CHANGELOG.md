# Changelog
All notable changes to this project will be documented in this file.

The format is based on [Keep a Changelog](https://keepachangelog.com/en/1.0.0/),
and this project adheres to [Semantic Versioning](https://semver.org/spec/v2.0.0.html).

## [Unreleased]
### Added
<<<<<<< HEAD
### Changed
### Deprecated
### Removed
=======
- SDAP-506:
  - Added STAC Catalog endpoint for matchup outputs
- SDAP-508: Added spatial extents to the satellite dataset entries in `/list` and `/cdmslist`
- SDAP-505: Added support for DOMS insitu api 
- SDAP-472:
  - Support for Zarr backend (gridded data only)
  - Dataset management endpoints for Zarr datasets
### Changed
- SDAP-493: 
  - Updated /job endpoint to use `executionId` terminology for consistency with existing `/cdmsresults` endpoint
  - Updated /job endpoint with details about number of primary and secondary tiles.
- SDAP-500: Improvements to SDAP Asynchronous Jobs
- SDAP-499: Added page number to default filename for matchup output
- SDAP-472: Overhauled `data-access` to support multiple backends for simultaneous support of multiple ARD formats
### Deprecated
### Removed
- SDAP-493: 
  - Removed `resultSizeLimit` from /match_spark endpoint 
>>>>>>> 0071e436
### Fixed
### Security

## [1.2.0] - 2023-11-22
### Added
- SDAP-467: Added pagination to cdmsresults endpoint
- SDAP-461: Added 4 remaining Saildrone insitu datasets.
- SDAP-473: Added support for matchup job prioritization
- SDAP-483: Added `.asf.yaml` to configure Jira auto-linking.
- SDAP-487: Added script to migrate existing `doms.doms_data` data to new schema.
- SDAP-497: Added convenience script to download official source distributions and build images from them.
### Changed
- SDAP-453: Updated results storage and retrieval to support output JSON from `/cdmsresults` that matches output from `/match_spark`.
  - **NOTE:** Deploying these changes to an existing SDAP deployment will require modifying the Cassandra database with stored results. There is a script to do so at `/tools/update-doms-data-schema/update.py`
  - Additional changes:
    - Made the `output` parameter case-insensitive
    - Improved speed of results insert
    - Updated `id` field of insitu points to include depth. This solves an issue with NetCDF result rendering where different insitu observations at the same place & time but at different depths were being excluded for having the same `id`.
- SDAP-455: Large job tracking
- SDAP-466: Matchup now defines secondary `platform` fields with `platform.id` if it is available and not blank. It then uses `platform.code` and `platform.type` as fallbacks, then just the value of `platform` if none work.
- SDAP-468: Updated matchup output filename
- SDAP-482: Updated Saildrone in situ endpoint in config file
- SDAP-485: Improved behavior for retrying failed Cassandra inserts when saving matchup results.
- SDAP-487: Improved result fetch speed for large matchup results by tweaking `doms.doms_data` schema to support querying by primary value id.
- Support for deploying on k8s version 1.25:
  - Upgraded Cassandra Helm chart dependency version
  - Bumped default Cassandra protocol version 3 -> 4 in webapp and tools
- SDAP-507: Changes to remove `geos` sub-dependency from core image build (partially superseded by SDAP-511 changes):
  - Removed `gdal` and `basemap` as core dependencies
  - Moved `shapely` installation in docker build from conda install to pip install
  - Disabled `/domsplot` endpoint & commented out references to its source file as it depends on `basemap` and raises `ImportError`s at startup
- SDAP-511: Switched package management to use Poetry instead of conda/mamba
### Deprecated
### Removed
- SDAP-465: Removed `climatology` directory.
- SDAP-501: Updated dependencies to remove `chardet`
### Fixed
- SDAP-474: Fixed bug in CSV attributes where secondary dataset would be rendered as comma separated characters
- SDAP-475: Bug fixes for `/timeSeriesSpark` and `/timeAvgMapSpark`
- SDAP-479: Fixed `/cdmssubset` failure for variables without specified standard_name. 
- SDAP-39: When querying for tiles by polygon, use the poly's bounding box with the bbox methods instead of using Solr's polygon search
- Status code for results endpoint if execution id is not found fixed to be `404` instead of `500`.
- Ensured links in the `/job` endpoint are https
- SDAP-488: Workaround to build issue on Apple Silicon (M1/M2). Image build installs nexusproto through PyPI instead of building from source. A build arg `BUILD_NEXUSPROTO` was defined to allow building from source if desired
- SDAP-496: Fix `solr-cloud-init` image failing to run.
### Security

## [1.1.0] - 2023-04-26
### Added
- Deletebyquery: Parameter to set the number of rows to fetch from Solr. Speeds up time to gather tiles to delete; especially when there is a lot of them.
- Added Saildrone's `baja_2018` insitu dataset.
- SDAP-454: Added new query parameter `prioritizeDistance` to matchup algorithm
- SDAP-476: Support for service accounts for handling AWS credentials
- SDAP-459: Added explicit definitions of min/max lat/lon values in nexustiles Solr collection creation script
- SDAP-457: Added tool script to purge DOMS execution data. Can remove executions before a certain datetime, before a number of months in the future, uncompleted executions, or purge all execution data.
  - Also added Helm template and values to deploy this script as a `CronJob` in k8s.
### Changed
- SDAP-443:
  - Replacing DOMS terminology with CDMS terminology:
    - Renaming endpoints:
      - `/domsresults` -> `/cdmsresults`
      - `/domslist` -> `/cdmslist`
    - Removed `/domsvalues` from Swagger UI
  - Swagger UI updates:
    - `platforms` parameter in `/match_spark` is now a multi-select list.
    - Added note to `/stats` endpoint to note it is limited to satellite datasets
- SDAP-450: Updated helm chart to reflect k8s 1.22 changes. Bumped RMQ dependency version & updated Bitnami dependency chart URLs. Ingress template is already up to date.
- SDAP-451: Updated quickstart documentation
  - Specified default Docker platform as `linux/amd64`
  - Added copy button extension for RDT pages
  - Corrected volume mount paths for Solr and Cassandra containers
  - Fixed (potential) bug in RMQ monitor script
  - Updated granule download section: Replaced with a script that also accounts for dataset migration
  - Bumped image tag versions (1.0.0 -> 1.1.0)
### Deprecated
### Removed
### Fixed
- Made `platforms` param optional in `/cdmssubset`, and removed int requirement
- Updated OpenAPI specification for `/cdmssubset` to accurately reflect `platforms` and `parameter` field options.
- SDAP-436: Added special case for handling Cassandra SwathMulti tiles with uniform time arrays
- SDAP-449: Fixed `/cdmsresults` NetCDF output displaying and downloading as .txt. 
- SDAP-449: Fixed 404 error when populating datasets; script was still using `/domslist`
- SDAP-415: Fixed bug where mask was incorrectly combined across all variables for multi-variable satellite to satellite matchup
- SDAP-434: Fix for webapp Docker image build failure
- SDAP-412: Explicit definition of `__eq__` and `__hash__` in matchup `DomsPoint` class. This ensures all primary-secondary pairs with the same primary point are merged in the `combineByKey` step.
- SDAP-438: Replace variable value NaN with None to fix error in result storage
- SDAP-444: Fixed `resultSizeLimit` param in `/match_spark` truncating the results that are stored for the results endpoint.
- Fixed minor webapp image build issue
### Security

## [1.0.0] - 2022-12-05
### Added
- SDAP-388: Enable SDAP to proxy/redirect to alternate SDAP
- SDAP-372: Updated matchup algorithm to point to AWS insitu API endpoint
- SDAP-372: Added new matchup endpoint `match_spark_doms` that points to DOMS insitu endpoint
- SDAP-372: Updated `match_spark_doms` to interface with samos_cdms endpoint 
- SDAP-393: Included `insitu` in ingress based on the value of `insituAPI.enabled` in `values.yaml`
- SDAP-371: Renamed `/domssubset` endpoint to `/cdmssubset`
- SDAP-390: Updated NetCDF reader tool for data matchup and added user functionality.
- SDAP-396: Added saildrone insitu api to matchup
- SDAP-398: Added script for regression tests.
- Matchup validates insitu parameter using insitu API schema endpoint
- Added domsresults endpoint to openapi spec
- Added markdown table to matchup `platform` param in openapi spec
- SDAP-400: Added NCAR insitu api to matchup
- SDAP-405: Added SPURS AWS insitu api to matchup and new platform values to OpenAPI matchup spec
- RabbitMQ monitor script used in Docker quickstart guide
- Added new option for NCAR so either NCAR or JPL Insitu API can be specified
- SDAP-407: Added depth to `/domsresults` endpoint
- Added documentation for building SDAP docker images
  - Prepared documentation for v1.0.0 release.
- Added missing ASF headers to all .py files in this repository.
- Added ASF `README` for release.
### Changed
- SDAP-390: Changed `/doms` to `/cdms` and `doms_reader.py` to `cdms_reader.py`
- domslist endpoint points to AWS insitu instead of doms insitu
- Matchup returns numSecondary and numPrimary counts rather than insitu/gridded
- SDAP-402: Changed matchup matchOnce logic to match multiple points if same time/space
- Bumped ingress timeout in Helm chart to reflect AWS gateway timeout
- SDAP-399: Updated quickstart guide for standalone docker deployment of SDAP.
- SDAP-399: Updated quickstart Jupyter notebook
- SDAP-411: Used global versioning for SDAP NEXUS artifacts
- SDAP-416: Using mamba to install nexus-analysis dependencies. (Also using conda as a fallback option if mamba install fails)
### Deprecated
### Removed
- removed dropdown from matchup doms endpoint secondary param
- Matchup no longer returns insituMatched and griddedMatched fields
### Fixed
- Fix failing test_matchup unit test
- Fixed bug in OpenAPI spec where both matchup endpoints shared the same id
- Fixed null value for count in matchup response
- SDAP-371: Fixed DOMS subset endpoint
- SDAP-397: Added depth to matchup insitu output
- SDAP-397: Pull ID from insitu api response for matchup
- SDAP-397: Added null unit field for later use in matchup
- Fixed issue where satellite satellite matchups failed
- Fixed issue where null results were returned if more than "resultSizeLimit" matches are found
- Preserve return value of `query_insitu_schema()` in matchup to avoid excessive API hits 
- Fixed issue where satellite to satellite matchups with the same dataset don't return the expected result
- Fixed CSV and NetCDF matchup output bug
- Fixed NetCDF output switching latitude and longitude
- Fixed import error causing `/timeSeriesSpark` queries to fail.
- Fixed bug where domsresults no longer worked after successful matchup
- Fixed certificate error in Dockerfile
- SDAP-403: Remote timeout fix and HofMoeller bug fix
- Fixed matchup insitu query loading on import; loads when needed instead
- SDAP-406: Fixed `/timeSeriesSpark`comparison stats bug
- Fixed excessive memory usage by `/cdmssubset`
### Security

<|MERGE_RESOLUTION|>--- conflicted
+++ resolved
@@ -6,11 +6,6 @@
 
 ## [Unreleased]
 ### Added
-<<<<<<< HEAD
-### Changed
-### Deprecated
-### Removed
-=======
 - SDAP-506:
   - Added STAC Catalog endpoint for matchup outputs
 - SDAP-508: Added spatial extents to the satellite dataset entries in `/list` and `/cdmslist`
@@ -18,6 +13,7 @@
 - SDAP-472:
   - Support for Zarr backend (gridded data only)
   - Dataset management endpoints for Zarr datasets
+- SDAP-497: Added tool to ease building of releases. Can build from ASF distributions, git repos, and local
 ### Changed
 - SDAP-493: 
   - Updated /job endpoint to use `executionId` terminology for consistency with existing `/cdmsresults` endpoint
@@ -29,7 +25,6 @@
 ### Removed
 - SDAP-493: 
   - Removed `resultSizeLimit` from /match_spark endpoint 
->>>>>>> 0071e436
 ### Fixed
 ### Security
 
@@ -40,7 +35,6 @@
 - SDAP-473: Added support for matchup job prioritization
 - SDAP-483: Added `.asf.yaml` to configure Jira auto-linking.
 - SDAP-487: Added script to migrate existing `doms.doms_data` data to new schema.
-- SDAP-497: Added convenience script to download official source distributions and build images from them.
 ### Changed
 - SDAP-453: Updated results storage and retrieval to support output JSON from `/cdmsresults` that matches output from `/match_spark`.
   - **NOTE:** Deploying these changes to an existing SDAP deployment will require modifying the Cassandra database with stored results. There is a script to do so at `/tools/update-doms-data-schema/update.py`
