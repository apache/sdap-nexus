--- conflicted
+++ resolved
@@ -8,11 +8,8 @@
 ### Added
 - Deletebyquery: Parameter to set the number of rows to fetch from Solr. Speeds up time to gather tiles to delete; especially when there is a lot of them.
 - Added Saildrone's `baja_2018` insitu dataset.
-<<<<<<< HEAD
+- SDAP-454: Added new query parameter `prioritizeDistance` to matchup algorithm
 - SDAP-455: Large job tracking
-=======
-- SDAP-454: Added new query parameter `prioritizeDistance` to matchup algorithm
->>>>>>> 5995f847
 ### Changed
 - SDAP-443:
   - Replacing DOMS terminology with CDMS terminology:
