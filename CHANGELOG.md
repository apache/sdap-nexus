--- conflicted
+++ resolved
@@ -6,11 +6,8 @@
 
 ## [Unreleased] - Unreleased
 ### Added
-<<<<<<< HEAD
+- SDAP-469: Support for three dimensional data. 2D data defaults to a layer at 0m elevation.
 - SDAP-492: Added some demo algorithms for working with and visualizing tomography data. Currently designed for data from airborne SAR campaigns, but can be readily generalized.
-=======
-- SDAP-469: Support for three dimensional data. 2D data defaults to a layer at 0m elevation.
->>>>>>> cd1f27aa
 ### Changed
 ### Deprecated
 ### Removed
