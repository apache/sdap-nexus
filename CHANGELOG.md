--- conflicted
+++ resolved
@@ -7,11 +7,8 @@
 ## [Unreleased]
 ### Added
 - Deletebyquery: Parameter to set the number of rows to fetch from Solr. Speeds up time to gather tiles to delete; especially when there is a lot of them.
-<<<<<<< HEAD
+- Added Saildrone's `baja_2018` insitu dataset.
 - Added tool to verify tile data matches between Solr & Cassandra
-=======
-- Added Saildrone's `baja_2018` insitu dataset.
->>>>>>> f4f32946
 ### Changed
 - SDAP-443:
   - Replacing DOMS terminology with CDMS terminology:
