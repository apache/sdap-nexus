# Changelog
All notable changes to this project will be documented in this file.

The format is based on [Keep a Changelog](https://keepachangelog.com/en/1.0.0/),
and this project adheres to [Semantic Versioning](https://semver.org/spec/v2.0.0.html).

## [Unreleased]
### Added
- SDAP-388: Enable SDAP to proxy/redirect to alternate SDAP
- SDAP-372: Updated matchup algorithm to point to AWS insitu API endpoint
- SDAP-372: Added new matchup endpoint `match_spark_doms` that points to DOMS insitu endpoint
- SDAP-372: Updated `match_spark_doms` to interface with samos_cdms endpoint 
- SDAP-393: Included `insitu` in ingress based on the value of `insituAPI.enabled` in `values.yaml`
- SDAP-371: Renamed `/domssubset` endpoint to `/cdmssubset`
- SDAP-390: Updated NetCDF reader tool for data matchup and added user functionality.
- SDAP-396: Added saildrone insitu api to matchup
- SDAP-398: Added script for regression tests.
- Matchup validates insitu parameter using insitu API schema endpoint
- Added domsresults endpoint to openapi spec
- Added markdown table to matchup `platform` param in openapi spec
- SDAP-400: Added NCAR insitu api to matchup
<<<<<<< HEAD
- SDAP-401: Added JSON output formatting for use with COVERAGE to `/match_spark`
=======
- SDAP-405: Added SPURS AWS insitu api to matchup and new platform values to OpenAPI matchup spec
>>>>>>> d6eb41c6
### Changed
- SDAP-390: Changed `/doms` to `/cdms` and `doms_reader.py` to `cdms_reader.py`
- domslist endpoint points to AWS insitu instead of doms insitu
- Matchup returns numSecondary and numPrimary counts rather than insitu/gridded
- Bumped ingress timeout in Helm chart to reflect AWS gateway timeout
### Deprecated
### Removed
- removed dropdown from matchup doms endpoint secondary param
- Matchup no longer returns insituMatched and griddedMatched fields
### Fixed
- Fix failing test_matchup unit test
- Fixed bug in OpenAPI spec where both matchup endpoints shared the same id
- Fixed null value for count in matchup response
- SDAP-371: Fixed DOMS subset endpoint
- SDAP-397: Added depth to matchup insitu output
- SDAP-397: Pull ID from insitu api response for matchup
- SDAP-397: Added null unit field for later use in matchup
- Fixed issue where satellite satellite matchups failed
- Fixed issue where null results were returned if more than "resultSizeLimit" matches are found
- Preserve return value of `query_insitu_schema()` in matchup to avoid excessive API hits 
- Fixed issue where satellite to satellite matchups with the same dataset don't return the expected result
- Fixed CSV and NetCDF matchup output bug
- Fixed NetCDF output switching latitude and longitude
- Fixed import error causing `/timeSeriesSpark` queries to fail.
- Fixed bug where domsresults no longer worked after successful matchup
- Fixed certificate error in Dockerfile
- SDAP-403: Remote timeout fix and HofMoeller bug fix
### Security

<|MERGE_RESOLUTION|>--- conflicted
+++ resolved
@@ -19,11 +19,8 @@
 - Added domsresults endpoint to openapi spec
 - Added markdown table to matchup `platform` param in openapi spec
 - SDAP-400: Added NCAR insitu api to matchup
-<<<<<<< HEAD
+- SDAP-405: Added SPURS AWS insitu api to matchup and new platform values to OpenAPI matchup spec
 - SDAP-401: Added JSON output formatting for use with COVERAGE to `/match_spark`
-=======
-- SDAP-405: Added SPURS AWS insitu api to matchup and new platform values to OpenAPI matchup spec
->>>>>>> d6eb41c6
 ### Changed
 - SDAP-390: Changed `/doms` to `/cdms` and `doms_reader.py` to `cdms_reader.py`
 - domslist endpoint points to AWS insitu instead of doms insitu
