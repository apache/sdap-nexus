--- conflicted
+++ resolved
@@ -4,7 +4,6 @@
 The format is based on [Keep a Changelog](https://keepachangelog.com/en/1.0.0/),
 and this project adheres to [Semantic Versioning](https://semver.org/spec/v2.0.0.html).
 
-<<<<<<< HEAD
 ## [Unreleased]
 ### Added
 - Added tool to verify tile data matches between Solr & Cassandra
@@ -14,10 +13,7 @@
 ### Fixed
 ### Security
 
-## [1.0.0] - 2022-11-22
-=======
 ## [1.0.0] - 2022-12-05
->>>>>>> de9e2e38
 ### Added
 - SDAP-388: Enable SDAP to proxy/redirect to alternate SDAP
 - SDAP-372: Updated matchup algorithm to point to AWS insitu API endpoint
