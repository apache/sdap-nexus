# Changelog
All notable changes to this project will be documented in this file.

The format is based on [Keep a Changelog](https://keepachangelog.com/en/1.0.0/),
and this project adheres to [Semantic Versioning](https://semver.org/spec/v2.0.0.html).

## [Unreleased]
### Added
- SDAP-467: Added pagination to cdmsresults endpoint
- SDAP-461: Added 4 remaining Saildrone insitu datasets.
<<<<<<< HEAD
- Added logging message for start of insitu query + added status code & elapsed time to post query log message.
- Added explicit timeouts for all insitu related queries to prevent hanging issue.
=======
- SDAP-473: Added support for matchup job prioritization
>>>>>>> 3071f18a
### Changed
- SDAP-453: Updated results storage and retrieval to support output JSON from `/cdmsresults` that matches output from `/match_spark`.
  - **NOTE:** Deploying these changes to an existing SDAP deployment will require modifying the Cassandra database with stored results. There is a script to do so at `/tools/update-doms-data-schema/update.py`
  - Additional changes:
    - Made the `output` parameter case-insensitive
    - Improved speed of results insert
    - Updated `id` field of insitu points to include depth. This solves an issue with NetCDF result rendering where different insitu observations at the same place & time but at different depths were being excluded for having the same `id`.
- SDAP-455: Large job tracking
- SDAP-466: Matchup now defines secondary `platform` fields with `platform.id` if it is available and not blank. It then uses `platform.code` and `platform.type` as fallbacks, then just the value of `platform` if none work.
- SDAP-468: Updated matchup output filename
- SDAP-482: Updated Saildrone in situ endpoint in config file
### Deprecated
### Removed
- SDAP-465: Removed `climatology` directory. 
### Fixed
- SDAP-474: Fixed bug in CSV attributes where secondary dataset would be rendered as comma separated characters
### Security

## [1.1.0] - 2023-04-26
### Added
- Deletebyquery: Parameter to set the number of rows to fetch from Solr. Speeds up time to gather tiles to delete; especially when there is a lot of them.
- Added Saildrone's `baja_2018` insitu dataset.
- SDAP-454: Added new query parameter `prioritizeDistance` to matchup algorithm
- SDAP-476: Support for service accounts for handling AWS credentials
- SDAP-459: Added explicit definitions of min/max lat/lon values in nexustiles Solr collection creation script
### Changed
- SDAP-443:
  - Replacing DOMS terminology with CDMS terminology:
    - Renaming endpoints:
      - `/domsresults` -> `/cdmsresults`
      - `/domslist` -> `/cdmslist`
    - Removed `/domsvalues` from Swagger UI
  - Swagger UI updates:
    - `platforms` parameter in `/match_spark` is now a multi-select list.
    - Added note to `/stats` endpoint to note it is limited to satellite datasets
- SDAP-450: Updated helm chart to reflect k8s 1.22 changes. Bumped RMQ dependency version & updated Bitnami dependency chart URLs. Ingress template is already up to date.
- SDAP-451: Updated quickstart documentation
  - Specified default Docker platform as `linux/amd64`
  - Added copy button extension for RDT pages
  - Corrected volume mount paths for Solr and Cassandra containers
  - Fixed (potential) bug in RMQ monitor script
  - Updated granule download section: Replaced with a script that also accounts for dataset migration
  - Bumped image tag versions (1.0.0 -> 1.1.0)
### Deprecated
### Removed
### Fixed
- Made `platforms` param optional in `/cdmssubset`, and removed int requirement
- Updated OpenAPI specification for `/cdmssubset` to accurately reflect `platforms` and `parameter` field options.
- SDAP-436: Added special case for handling Cassandra SwathMulti tiles with uniform time arrays
- SDAP-449: Fixed `/cdmsresults` NetCDF output displaying and downloading as .txt. 
- SDAP-449: Fixed 404 error when populating datasets; script was still using `/domslist`
- SDAP-415: Fixed bug where mask was incorrectly combined across all variables for multi-variable satellite to satellite matchup
- SDAP-434: Fix for webapp Docker image build failure
- SDAP-412: Explicit definition of `__eq__` and `__hash__` in matchup `DomsPoint` class. This ensures all primary-secondary pairs with the same primary point are merged in the `combineByKey` step.
- SDAP-438: Replace variable value NaN with None to fix error in result storage
- SDAP-444: Fixed `resultSizeLimit` param in `/match_spark` truncating the results that are stored for the results endpoint.
- Fixed minor webapp image build issue
### Security

## [1.0.0] - 2022-12-05
### Added
- SDAP-388: Enable SDAP to proxy/redirect to alternate SDAP
- SDAP-372: Updated matchup algorithm to point to AWS insitu API endpoint
- SDAP-372: Added new matchup endpoint `match_spark_doms` that points to DOMS insitu endpoint
- SDAP-372: Updated `match_spark_doms` to interface with samos_cdms endpoint 
- SDAP-393: Included `insitu` in ingress based on the value of `insituAPI.enabled` in `values.yaml`
- SDAP-371: Renamed `/domssubset` endpoint to `/cdmssubset`
- SDAP-390: Updated NetCDF reader tool for data matchup and added user functionality.
- SDAP-396: Added saildrone insitu api to matchup
- SDAP-398: Added script for regression tests.
- Matchup validates insitu parameter using insitu API schema endpoint
- Added domsresults endpoint to openapi spec
- Added markdown table to matchup `platform` param in openapi spec
- SDAP-400: Added NCAR insitu api to matchup
- SDAP-405: Added SPURS AWS insitu api to matchup and new platform values to OpenAPI matchup spec
- RabbitMQ monitor script used in Docker quickstart guide
- Added new option for NCAR so either NCAR or JPL Insitu API can be specified
- SDAP-407: Added depth to `/domsresults` endpoint
- Added documentation for building SDAP docker images
  - Prepared documentation for v1.0.0 release.
- Added missing ASF headers to all .py files in this repository.
- Added ASF `README` for release.
### Changed
- SDAP-390: Changed `/doms` to `/cdms` and `doms_reader.py` to `cdms_reader.py`
- domslist endpoint points to AWS insitu instead of doms insitu
- Matchup returns numSecondary and numPrimary counts rather than insitu/gridded
- SDAP-402: Changed matchup matchOnce logic to match multiple points if same time/space
- Bumped ingress timeout in Helm chart to reflect AWS gateway timeout
- SDAP-399: Updated quickstart guide for standalone docker deployment of SDAP.
- SDAP-399: Updated quickstart Jupyter notebook
- SDAP-411: Used global versioning for SDAP NEXUS artifacts
- SDAP-416: Using mamba to install nexus-analysis dependencies. (Also using conda as a fallback option if mamba install fails)
### Deprecated
### Removed
- removed dropdown from matchup doms endpoint secondary param
- Matchup no longer returns insituMatched and griddedMatched fields
### Fixed
- Fix failing test_matchup unit test
- Fixed bug in OpenAPI spec where both matchup endpoints shared the same id
- Fixed null value for count in matchup response
- SDAP-371: Fixed DOMS subset endpoint
- SDAP-397: Added depth to matchup insitu output
- SDAP-397: Pull ID from insitu api response for matchup
- SDAP-397: Added null unit field for later use in matchup
- Fixed issue where satellite satellite matchups failed
- Fixed issue where null results were returned if more than "resultSizeLimit" matches are found
- Preserve return value of `query_insitu_schema()` in matchup to avoid excessive API hits 
- Fixed issue where satellite to satellite matchups with the same dataset don't return the expected result
- Fixed CSV and NetCDF matchup output bug
- Fixed NetCDF output switching latitude and longitude
- Fixed import error causing `/timeSeriesSpark` queries to fail.
- Fixed bug where domsresults no longer worked after successful matchup
- Fixed certificate error in Dockerfile
- SDAP-403: Remote timeout fix and HofMoeller bug fix
- Fixed matchup insitu query loading on import; loads when needed instead
- SDAP-406: Fixed `/timeSeriesSpark`comparison stats bug
- Fixed excessive memory usage by `/cdmssubset`
### Security

<|MERGE_RESOLUTION|>--- conflicted
+++ resolved
@@ -8,12 +8,9 @@
 ### Added
 - SDAP-467: Added pagination to cdmsresults endpoint
 - SDAP-461: Added 4 remaining Saildrone insitu datasets.
-<<<<<<< HEAD
+- SDAP-473: Added support for matchup job prioritization
 - Added logging message for start of insitu query + added status code & elapsed time to post query log message.
 - Added explicit timeouts for all insitu related queries to prevent hanging issue.
-=======
-- SDAP-473: Added support for matchup job prioritization
->>>>>>> 3071f18a
 ### Changed
 - SDAP-453: Updated results storage and retrieval to support output JSON from `/cdmsresults` that matches output from `/match_spark`.
   - **NOTE:** Deploying these changes to an existing SDAP deployment will require modifying the Cassandra database with stored results. There is a script to do so at `/tools/update-doms-data-schema/update.py`
