--- conflicted
+++ resolved
@@ -12,13 +12,10 @@
 - SDAP-372: Updated `match_spark_doms` to interface with samos_cdms endpoint 
 - SDAP-393: Included `insitu` in ingress based on the value of `insituAPI.enabled` in `values.yaml`
 - SDAP-371: Renamed `/domssubset` endpoint to `/cdmssubset`
-<<<<<<< HEAD
+- SDAP-396: Added saildrone insitu api to matchup
 - CDMS-122: Added new `ZarrProxy` to access Zarr-formatted data stored in AWS S3
   - Currently only supports single variable & gridded data and the `/matchup_spark` endpoint
   - Included unit tests
-=======
-- SDAP-396: Added saildrone insitu api to matchup
->>>>>>> a9932a9e
 ### Changed
 ### Deprecated
 ### Removed
