# Changelog
All notable changes to this project will be documented in this file.

The format is based on [Keep a Changelog](https://keepachangelog.com/en/1.0.0/),
and this project adheres to [Semantic Versioning](https://semver.org/spec/v2.0.0.html).

## [Unreleased]
### Added
- SDAP-388: Enable SDAP to proxy/redirect to alternate SDAP
- SDAP-372: Updated matchup algorithm to point to AWS insitu API endpoint
- SDAP-372: Added new matchup endpoint `match_spark_doms` that points to DOMS insitu endpoint
- SDAP-372: Updated `match_spark_doms` to interface with samos_cdms endpoint 
- SDAP-393: Included `insitu` in ingress based on the value of `insituAPI.enabled` in `values.yaml`
- SDAP-371: Renamed `/domssubset` endpoint to `/cdmssubset`
- SDAP-390: Updated NetCDF reader tool for data matchup and added user functionality.
- SDAP-396: Added saildrone insitu api to matchup
- SDAP-398: Added script for regression tests.
- Matchup validates insitu parameter using insitu API schema endpoint
- Added domsresults endpoint to openapi spec
- Added markdown table to matchup `platform` param in openapi spec
### Changed
- SDAP-390: Changed `/doms` to `/cdms` and `doms_reader.py` to `cdms_reader.py`
- domslist endpoint points to AWS insitu instead of doms insitu
- Matchup returns numSecondary and numPrimary counts rather than insitu/gridded
### Deprecated
### Removed
- removed dropdown from matchup doms endpoint secondary param
- Matchup no longer returns insituMatched and griddedMatched fields
### Fixed
- Fix failing test_matchup unit test
- Fixed bug in OpenAPI spec where both matchup endpoints shared the same id
- Fixed null value for count in matchup response
- SDAP-371: Fixed DOMS subset endpoint
- SDAP-397: Added depth to matchup insitu output
- SDAP-397: Pull ID from insitu api response for matchup
- SDAP-397: Added null unit field for later use in matchup
- Fixed issue where satellite satellite matchups failed
- Fixed issue where null results were returned if more than "resultSizeLimit" matches are found
- Preserve return value of `query_insitu_schema()` in matchup to avoid excessive API hits 
- Fixed issue where satellite to satellite matchups with the same dataset don't return the expected result
- Fixed CSV and NetCDF matchup output bug
- Fixed NetCDF output switching latitude and longitude
- SDAP-399: Updated quickstart guide for standalone docker deployment of SDAP.
- SDAP-399: Updated quickstart Jupyter notebook
- Fixed import error causing `/timeSeriesSpark` queries to fail.
<<<<<<< HEAD
### Security
=======
- Fixed bug where domsresults no longer worked after successful matchup
- Fixed certificate error in Dockerfile
### Security

>>>>>>> 8d497d9a
<|MERGE_RESOLUTION|>--- conflicted
+++ resolved
@@ -43,11 +43,6 @@
 - SDAP-399: Updated quickstart guide for standalone docker deployment of SDAP.
 - SDAP-399: Updated quickstart Jupyter notebook
 - Fixed import error causing `/timeSeriesSpark` queries to fail.
-<<<<<<< HEAD
-### Security
-=======
 - Fixed bug where domsresults no longer worked after successful matchup
 - Fixed certificate error in Dockerfile
-### Security
-
->>>>>>> 8d497d9a
+### Security