# Changelog
All notable changes to this project will be documented in this file.

The format is based on [Keep a Changelog](https://keepachangelog.com/en/1.0.0/),
and this project adheres to [Semantic Versioning](https://semver.org/spec/v2.0.0.html).

## [Unreleased]
### Added
- Deletebyquery: Parameter to set the number of rows to fetch from Solr. Speeds up time to gather tiles to delete; especially when there is a lot of them.
<<<<<<< HEAD
- Added logging message for start of insitu query + added status code & elapsed time to post query log message.
- Added explicit timeouts for all insitu related queries to prevent hanging issue.
=======
- Added Saildrone's `baja_2018` insitu dataset.
>>>>>>> f4f32946
### Changed
- SDAP-443:
  - Replacing DOMS terminology with CDMS terminology:
    - Renaming endpoints:
      - `/domsresults` -> `/cdmsresults`
      - `/domslist` -> `/cdmslist`
    - Removed `/domsvalues` from Swagger UI
  - Swagger UI updates:
    - `platforms` parameter in `/match_spark` is now a multi-select list.
    - Added note to `/stats` endpoint to note it is limited to satellite datasets
- SDAP-450: Updated helm chart to reflect k8s 1.22 changes. Bumped RMQ dependency version & updated Bitnami dependency chart URLs. Ingress template is already up to date.
### Deprecated
### Removed
### Fixed
- Made `platforms` param optional in `/cdmssubset`, and removed int requirement
- Updated OpenAPI specification for `/cdmssubset` to accurately reflect `platforms` and `parameter` field options.
- SDAP-436: Added special case for handling Cassandra SwathMulti tiles with uniform time arrays
- SDAP-449: Fixed `/cdmsresults` NetCDF output displaying and downloading as .txt. 
- SDAP-449: Fixed 404 error when populating datasets; script was still using `/domslist`
- SDAP-415: Fixed bug where mask was incorrectly combined across all variables for multi-variable satellite to satellite matchup
- SDAP-434: Fix for webapp Docker image build failure
- SDAP-412: Explicit definition of `__eq__` and `__hash__` in matchup `DomsPoint` class. This ensures all primary-secondary pairs with the same primary point are merged in the `combineByKey` step.
- SDAP-438: Replace variable value NaN with None to fix error in result storage
### Security

## [1.0.0] - 2022-12-05
### Added
- SDAP-388: Enable SDAP to proxy/redirect to alternate SDAP
- SDAP-372: Updated matchup algorithm to point to AWS insitu API endpoint
- SDAP-372: Added new matchup endpoint `match_spark_doms` that points to DOMS insitu endpoint
- SDAP-372: Updated `match_spark_doms` to interface with samos_cdms endpoint 
- SDAP-393: Included `insitu` in ingress based on the value of `insituAPI.enabled` in `values.yaml`
- SDAP-371: Renamed `/domssubset` endpoint to `/cdmssubset`
- SDAP-390: Updated NetCDF reader tool for data matchup and added user functionality.
- SDAP-396: Added saildrone insitu api to matchup
- SDAP-398: Added script for regression tests.
- Matchup validates insitu parameter using insitu API schema endpoint
- Added domsresults endpoint to openapi spec
- Added markdown table to matchup `platform` param in openapi spec
- SDAP-400: Added NCAR insitu api to matchup
- SDAP-405: Added SPURS AWS insitu api to matchup and new platform values to OpenAPI matchup spec
- RabbitMQ monitor script used in Docker quickstart guide
- Added new option for NCAR so either NCAR or JPL Insitu API can be specified
- SDAP-407: Added depth to `/domsresults` endpoint
- Added documentation for building SDAP docker images
  - Prepared documentation for v1.0.0 release.
- Added missing ASF headers to all .py files in this repository.
- Added ASF `README` for release.
### Changed
- SDAP-390: Changed `/doms` to `/cdms` and `doms_reader.py` to `cdms_reader.py`
- domslist endpoint points to AWS insitu instead of doms insitu
- Matchup returns numSecondary and numPrimary counts rather than insitu/gridded
- SDAP-402: Changed matchup matchOnce logic to match multiple points if same time/space
- Bumped ingress timeout in Helm chart to reflect AWS gateway timeout
- SDAP-399: Updated quickstart guide for standalone docker deployment of SDAP.
- SDAP-399: Updated quickstart Jupyter notebook
- SDAP-411: Used global versioning for SDAP NEXUS artifacts
- SDAP-416: Using mamba to install nexus-analysis dependencies. (Also using conda as a fallback option if mamba install fails)
### Deprecated
### Removed
- removed dropdown from matchup doms endpoint secondary param
- Matchup no longer returns insituMatched and griddedMatched fields
### Fixed
- Fix failing test_matchup unit test
- Fixed bug in OpenAPI spec where both matchup endpoints shared the same id
- Fixed null value for count in matchup response
- SDAP-371: Fixed DOMS subset endpoint
- SDAP-397: Added depth to matchup insitu output
- SDAP-397: Pull ID from insitu api response for matchup
- SDAP-397: Added null unit field for later use in matchup
- Fixed issue where satellite satellite matchups failed
- Fixed issue where null results were returned if more than "resultSizeLimit" matches are found
- Preserve return value of `query_insitu_schema()` in matchup to avoid excessive API hits 
- Fixed issue where satellite to satellite matchups with the same dataset don't return the expected result
- Fixed CSV and NetCDF matchup output bug
- Fixed NetCDF output switching latitude and longitude
- Fixed import error causing `/timeSeriesSpark` queries to fail.
- Fixed bug where domsresults no longer worked after successful matchup
- Fixed certificate error in Dockerfile
- SDAP-403: Remote timeout fix and HofMoeller bug fix
- Fixed matchup insitu query loading on import; loads when needed instead
- SDAP-406: Fixed `/timeSeriesSpark`comparison stats bug
- Fixed excessive memory usage by `/cdmssubset`
### Security

<|MERGE_RESOLUTION|>--- conflicted
+++ resolved
@@ -7,12 +7,9 @@
 ## [Unreleased]
 ### Added
 - Deletebyquery: Parameter to set the number of rows to fetch from Solr. Speeds up time to gather tiles to delete; especially when there is a lot of them.
-<<<<<<< HEAD
+- Added Saildrone's `baja_2018` insitu dataset.
 - Added logging message for start of insitu query + added status code & elapsed time to post query log message.
 - Added explicit timeouts for all insitu related queries to prevent hanging issue.
-=======
-- Added Saildrone's `baja_2018` insitu dataset.
->>>>>>> f4f32946
 ### Changed
 - SDAP-443:
   - Replacing DOMS terminology with CDMS terminology:
