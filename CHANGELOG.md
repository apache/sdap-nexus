# Changelog
All notable changes to this project will be documented in this file.

The format is based on [Keep a Changelog](https://keepachangelog.com/en/1.0.0/),
and this project adheres to [Semantic Versioning](https://semver.org/spec/v2.0.0.html).

## [Unreleased]
### Added
- SDAP-388: Enable SDAP to proxy/redirect to alternate SDAP
- SDAP-372: Updated matchup algorithm to point to AWS insitu API endpoint
- SDAP-372: Added new matchup endpoint `match_spark_doms` that points to DOMS insitu endpoint
- SDAP-372: Updated `match_spark_doms` to interface with samos_cdms endpoint 
- SDAP-393: Included `insitu` in ingress based on the value of `insituAPI.enabled` in `values.yaml`
- SDAP-371: Renamed `/domssubset` endpoint to `/cdmssubset`
- SDAP-390: Updated NetCDF reader tool for data matchup and added user functionality.
- SDAP-396: Added saildrone insitu api to matchup
- SDAP-398: Added script for regression tests.
- Matchup validates insitu parameter using insitu API schema endpoint
- Added domsresults endpoint to openapi spec
- Added markdown table to matchup `platform` param in openapi spec
- SDAP-400: Added NCAR insitu api to matchup
- SDAP-405: Added SPURS AWS insitu api to matchup and new platform values to OpenAPI matchup spec
### Changed
- SDAP-390: Changed `/doms` to `/cdms` and `doms_reader.py` to `cdms_reader.py`
- domslist endpoint points to AWS insitu instead of doms insitu
- Matchup returns numSecondary and numPrimary counts rather than insitu/gridded
<<<<<<< HEAD
- SDAP-402: Changed matchup matchOnce logic to match multiple points if same time/space
=======
- Bumped ingress timeout in Helm chart to reflect AWS gateway timeout
>>>>>>> 9ce794e3
### Deprecated
### Removed
- removed dropdown from matchup doms endpoint secondary param
- Matchup no longer returns insituMatched and griddedMatched fields
### Fixed
- Fix failing test_matchup unit test
- Fixed bug in OpenAPI spec where both matchup endpoints shared the same id
- Fixed null value for count in matchup response
- SDAP-371: Fixed DOMS subset endpoint
- SDAP-397: Added depth to matchup insitu output
- SDAP-397: Pull ID from insitu api response for matchup
- SDAP-397: Added null unit field for later use in matchup
- Fixed issue where satellite satellite matchups failed
- Fixed issue where null results were returned if more than "resultSizeLimit" matches are found
- Preserve return value of `query_insitu_schema()` in matchup to avoid excessive API hits 
- Fixed issue where satellite to satellite matchups with the same dataset don't return the expected result
- Fixed CSV and NetCDF matchup output bug
- Fixed NetCDF output switching latitude and longitude
- Fixed import error causing `/timeSeriesSpark` queries to fail.
- Fixed bug where domsresults no longer worked after successful matchup
- Fixed certificate error in Dockerfile
- SDAP-403: Remote timeout fix and HofMoeller bug fix
- Fixed matchup insitu query loading on import; loads when needed instead
### Security

<|MERGE_RESOLUTION|>--- conflicted
+++ resolved
@@ -24,11 +24,8 @@
 - SDAP-390: Changed `/doms` to `/cdms` and `doms_reader.py` to `cdms_reader.py`
 - domslist endpoint points to AWS insitu instead of doms insitu
 - Matchup returns numSecondary and numPrimary counts rather than insitu/gridded
-<<<<<<< HEAD
 - SDAP-402: Changed matchup matchOnce logic to match multiple points if same time/space
-=======
 - Bumped ingress timeout in Helm chart to reflect AWS gateway timeout
->>>>>>> 9ce794e3
 ### Deprecated
 ### Removed
 - removed dropdown from matchup doms endpoint secondary param
