# Changelog
All notable changes to this project will be documented in this file.

The format is based on [Keep a Changelog](https://keepachangelog.com/en/1.0.0/),
and this project adheres to [Semantic Versioning](https://semver.org/spec/v2.0.0.html).

## Unreleased
### Added
- SDAP-461: Added 4 remaining Saildrone insitu datasets.
### Changed
- SDAP-453: Updated results storage and retrieval to support output JSON from `/cdmsresults` that matches output from `/match_spark`.
  - **NOTE:** Deploying these changes to an existing SDAP deployment will require modifying the Cassandra database with stored results. There is a script to do so at `/tools/update-doms-data-schema/update.py`
  - Additional changes:
    - Made the `output` parameter case-insensitive
    - Improved speed of results insert
    - Updated `id` field of insitu points to include depth. This solves an issue with NetCDF result rendering where different insitu observations at the same place & time but at different depths were being excluded for having the same `id`.
### Deprecated
### Removed
### Fixed
### Security

## [1.1.0] - 2023-04-26
### Added
- Deletebyquery: Parameter to set the number of rows to fetch from Solr. Speeds up time to gather tiles to delete; especially when there is a lot of them.
- Added Saildrone's `baja_2018` insitu dataset.
- SDAP-454: Added new query parameter `prioritizeDistance` to matchup algorithm
<<<<<<< HEAD
- SDAP-455: Large job tracking
=======
- SDAP-459: Added explicit definitions of min/max lat/lon values in nexustiles Solr collection creation script
>>>>>>> d0c48eb6
### Changed
- SDAP-443:
  - Replacing DOMS terminology with CDMS terminology:
    - Renaming endpoints:
      - `/domsresults` -> `/cdmsresults`
      - `/domslist` -> `/cdmslist`
    - Removed `/domsvalues` from Swagger UI
  - Swagger UI updates:
    - `platforms` parameter in `/match_spark` is now a multi-select list.
    - Added note to `/stats` endpoint to note it is limited to satellite datasets
- SDAP-450: Updated helm chart to reflect k8s 1.22 changes. Bumped RMQ dependency version & updated Bitnami dependency chart URLs. Ingress template is already up to date.
- SDAP-451: Updated quickstart documentation
  - Specified default Docker platform as `linux/amd64`
  - Added copy button extension for RDT pages
  - Corrected volume mount paths for Solr and Cassandra containers
  - Fixed (potential) bug in RMQ monitor script
  - Updated granule download section: Replaced with a script that also accounts for dataset migration
  - Bumped image tag versions (1.0.0 -> 1.1.0)
### Deprecated
### Removed
### Fixed
- Made `platforms` param optional in `/cdmssubset`, and removed int requirement
- Updated OpenAPI specification for `/cdmssubset` to accurately reflect `platforms` and `parameter` field options.
- SDAP-436: Added special case for handling Cassandra SwathMulti tiles with uniform time arrays
- SDAP-449: Fixed `/cdmsresults` NetCDF output displaying and downloading as .txt. 
- SDAP-449: Fixed 404 error when populating datasets; script was still using `/domslist`
- SDAP-415: Fixed bug where mask was incorrectly combined across all variables for multi-variable satellite to satellite matchup
- SDAP-434: Fix for webapp Docker image build failure
- SDAP-412: Explicit definition of `__eq__` and `__hash__` in matchup `DomsPoint` class. This ensures all primary-secondary pairs with the same primary point are merged in the `combineByKey` step.
- SDAP-438: Replace variable value NaN with None to fix error in result storage
- SDAP-444: Fixed `resultSizeLimit` param in `/match_spark` truncating the results that are stored for the results endpoint.
- Fixed minor webapp image build issue
### Security

## [1.0.0] - 2022-12-05
### Added
- SDAP-388: Enable SDAP to proxy/redirect to alternate SDAP
- SDAP-372: Updated matchup algorithm to point to AWS insitu API endpoint
- SDAP-372: Added new matchup endpoint `match_spark_doms` that points to DOMS insitu endpoint
- SDAP-372: Updated `match_spark_doms` to interface with samos_cdms endpoint 
- SDAP-393: Included `insitu` in ingress based on the value of `insituAPI.enabled` in `values.yaml`
- SDAP-371: Renamed `/domssubset` endpoint to `/cdmssubset`
- SDAP-390: Updated NetCDF reader tool for data matchup and added user functionality.
- SDAP-396: Added saildrone insitu api to matchup
- SDAP-398: Added script for regression tests.
- Matchup validates insitu parameter using insitu API schema endpoint
- Added domsresults endpoint to openapi spec
- Added markdown table to matchup `platform` param in openapi spec
- SDAP-400: Added NCAR insitu api to matchup
- SDAP-405: Added SPURS AWS insitu api to matchup and new platform values to OpenAPI matchup spec
- RabbitMQ monitor script used in Docker quickstart guide
- Added new option for NCAR so either NCAR or JPL Insitu API can be specified
- SDAP-407: Added depth to `/domsresults` endpoint
- Added documentation for building SDAP docker images
  - Prepared documentation for v1.0.0 release.
- Added missing ASF headers to all .py files in this repository.
- Added ASF `README` for release.
### Changed
- SDAP-390: Changed `/doms` to `/cdms` and `doms_reader.py` to `cdms_reader.py`
- domslist endpoint points to AWS insitu instead of doms insitu
- Matchup returns numSecondary and numPrimary counts rather than insitu/gridded
- SDAP-402: Changed matchup matchOnce logic to match multiple points if same time/space
- Bumped ingress timeout in Helm chart to reflect AWS gateway timeout
- SDAP-399: Updated quickstart guide for standalone docker deployment of SDAP.
- SDAP-399: Updated quickstart Jupyter notebook
- SDAP-411: Used global versioning for SDAP NEXUS artifacts
- SDAP-416: Using mamba to install nexus-analysis dependencies. (Also using conda as a fallback option if mamba install fails)
### Deprecated
### Removed
- removed dropdown from matchup doms endpoint secondary param
- Matchup no longer returns insituMatched and griddedMatched fields
### Fixed
- Fix failing test_matchup unit test
- Fixed bug in OpenAPI spec where both matchup endpoints shared the same id
- Fixed null value for count in matchup response
- SDAP-371: Fixed DOMS subset endpoint
- SDAP-397: Added depth to matchup insitu output
- SDAP-397: Pull ID from insitu api response for matchup
- SDAP-397: Added null unit field for later use in matchup
- Fixed issue where satellite satellite matchups failed
- Fixed issue where null results were returned if more than "resultSizeLimit" matches are found
- Preserve return value of `query_insitu_schema()` in matchup to avoid excessive API hits 
- Fixed issue where satellite to satellite matchups with the same dataset don't return the expected result
- Fixed CSV and NetCDF matchup output bug
- Fixed NetCDF output switching latitude and longitude
- Fixed import error causing `/timeSeriesSpark` queries to fail.
- Fixed bug where domsresults no longer worked after successful matchup
- Fixed certificate error in Dockerfile
- SDAP-403: Remote timeout fix and HofMoeller bug fix
- Fixed matchup insitu query loading on import; loads when needed instead
- SDAP-406: Fixed `/timeSeriesSpark`comparison stats bug
- Fixed excessive memory usage by `/cdmssubset`
### Security

<|MERGE_RESOLUTION|>--- conflicted
+++ resolved
@@ -14,6 +14,7 @@
     - Made the `output` parameter case-insensitive
     - Improved speed of results insert
     - Updated `id` field of insitu points to include depth. This solves an issue with NetCDF result rendering where different insitu observations at the same place & time but at different depths were being excluded for having the same `id`.
+- SDAP-455: Large job tracking
 ### Deprecated
 ### Removed
 ### Fixed
@@ -24,11 +25,7 @@
 - Deletebyquery: Parameter to set the number of rows to fetch from Solr. Speeds up time to gather tiles to delete; especially when there is a lot of them.
 - Added Saildrone's `baja_2018` insitu dataset.
 - SDAP-454: Added new query parameter `prioritizeDistance` to matchup algorithm
-<<<<<<< HEAD
-- SDAP-455: Large job tracking
-=======
 - SDAP-459: Added explicit definitions of min/max lat/lon values in nexustiles Solr collection creation script
->>>>>>> d0c48eb6
 ### Changed
 - SDAP-443:
   - Replacing DOMS terminology with CDMS terminology:
