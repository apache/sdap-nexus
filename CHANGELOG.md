--- conflicted
+++ resolved
@@ -13,11 +13,8 @@
 - SDAP-472:
   - Support for Zarr backend (gridded data only)
   - Dataset management endpoints for Zarr datasets
-<<<<<<< HEAD
+- SDAP-513: Added helm chart value `solr.initImage` to specify Solr init pod image. If omitted, defaults to `apache/sdap-solr-cloud-init:1.1.0`
 - SDAP-497: Added tool to ease building of releases. Can build from ASF distributions, git repos, and local
-=======
-- SDAP-513: Added helm chart value `solr.initImage` to specify Solr init pod image. If omitted, defaults to `apache/sdap-solr-cloud-init:1.1.0`
->>>>>>> cfd0f3be
 ### Changed
 - SDAP-493: 
   - Updated /job endpoint to use `executionId` terminology for consistency with existing `/cdmsresults` endpoint
