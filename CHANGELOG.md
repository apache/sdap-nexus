# Changelog
All notable changes to this project will be documented in this file.

The format is based on [Keep a Changelog](https://keepachangelog.com/en/1.0.0/),
and this project adheres to [Semantic Versioning](https://semver.org/spec/v2.0.0.html).

## [Unreleased]
### Added
- Deletebyquery: Parameter to set the number of rows to fetch from Solr. Speeds up time to gather tiles to delete; especially when there is a lot of them.
### Changed
- SDAP-443:
  - Replacing DOMS terminology with CDMS terminology:
    - Renaming endpoints:
      - `/domsresults` -> `/cdmsresults`
      - `/domslist` -> `/cdmslist`
    - Removed `/domsvalues` from Swagger UI
  - Swagger UI updates:
    - `platforms` parameter in `/match_spark` is now a multi-select list.
    - Added note to `/stats` endpoint to note it is limited to satellite datasets
### Deprecated
### Removed
### Fixed
- Made `platforms` param optional in `/cdmssubset`, and removed int requirement
- Updated OpenAPI specification for `/cdmssubset` to accurately reflect `platforms` and `parameter` field options.
- SDAP-436: Added special case for handling Cassandra SwathMulti tiles with uniform time arrays
<<<<<<< HEAD
- SDAP-412: Explicit definition of `__eq__` and `__hash__` in matchup `DomsPoint` class. This ensures all primary-secondary pairs with the same primary point are merged in the `combineByKey` step.
=======
- SDAP-449: Fixed `/cdmsresults` NetCDF output displaying and downloading as .txt. 
- SDAP-449: Fixed 404 error when populating datasets; script was still using `/domslist`
>>>>>>> 2b056aa6
### Security

## [1.0.0] - 2022-12-05
### Added
- SDAP-388: Enable SDAP to proxy/redirect to alternate SDAP
- SDAP-372: Updated matchup algorithm to point to AWS insitu API endpoint
- SDAP-372: Added new matchup endpoint `match_spark_doms` that points to DOMS insitu endpoint
- SDAP-372: Updated `match_spark_doms` to interface with samos_cdms endpoint 
- SDAP-393: Included `insitu` in ingress based on the value of `insituAPI.enabled` in `values.yaml`
- SDAP-371: Renamed `/domssubset` endpoint to `/cdmssubset`
- SDAP-390: Updated NetCDF reader tool for data matchup and added user functionality.
- SDAP-396: Added saildrone insitu api to matchup
- SDAP-398: Added script for regression tests.
- Matchup validates insitu parameter using insitu API schema endpoint
- Added domsresults endpoint to openapi spec
- Added markdown table to matchup `platform` param in openapi spec
- SDAP-400: Added NCAR insitu api to matchup
- SDAP-405: Added SPURS AWS insitu api to matchup and new platform values to OpenAPI matchup spec
- RabbitMQ monitor script used in Docker quickstart guide
- Added new option for NCAR so either NCAR or JPL Insitu API can be specified
- SDAP-407: Added depth to `/domsresults` endpoint
- Added documentation for building SDAP docker images
  - Prepared documentation for v1.0.0 release.
- Added missing ASF headers to all .py files in this repository.
- Added ASF `README` for release.
### Changed
- SDAP-390: Changed `/doms` to `/cdms` and `doms_reader.py` to `cdms_reader.py`
- domslist endpoint points to AWS insitu instead of doms insitu
- Matchup returns numSecondary and numPrimary counts rather than insitu/gridded
- SDAP-402: Changed matchup matchOnce logic to match multiple points if same time/space
- Bumped ingress timeout in Helm chart to reflect AWS gateway timeout
- SDAP-399: Updated quickstart guide for standalone docker deployment of SDAP.
- SDAP-399: Updated quickstart Jupyter notebook
- SDAP-411: Used global versioning for SDAP NEXUS artifacts
- SDAP-416: Using mamba to install nexus-analysis dependencies. (Also using conda as a fallback option if mamba install fails)
### Deprecated
### Removed
- removed dropdown from matchup doms endpoint secondary param
- Matchup no longer returns insituMatched and griddedMatched fields
### Fixed
- Fix failing test_matchup unit test
- Fixed bug in OpenAPI spec where both matchup endpoints shared the same id
- Fixed null value for count in matchup response
- SDAP-371: Fixed DOMS subset endpoint
- SDAP-397: Added depth to matchup insitu output
- SDAP-397: Pull ID from insitu api response for matchup
- SDAP-397: Added null unit field for later use in matchup
- Fixed issue where satellite satellite matchups failed
- Fixed issue where null results were returned if more than "resultSizeLimit" matches are found
- Preserve return value of `query_insitu_schema()` in matchup to avoid excessive API hits 
- Fixed issue where satellite to satellite matchups with the same dataset don't return the expected result
- Fixed CSV and NetCDF matchup output bug
- Fixed NetCDF output switching latitude and longitude
- Fixed import error causing `/timeSeriesSpark` queries to fail.
- Fixed bug where domsresults no longer worked after successful matchup
- Fixed certificate error in Dockerfile
- SDAP-403: Remote timeout fix and HofMoeller bug fix
- Fixed matchup insitu query loading on import; loads when needed instead
- SDAP-406: Fixed `/timeSeriesSpark`comparison stats bug
- Fixed excessive memory usage by `/cdmssubset`
### Security

<|MERGE_RESOLUTION|>--- conflicted
+++ resolved
@@ -23,12 +23,9 @@
 - Made `platforms` param optional in `/cdmssubset`, and removed int requirement
 - Updated OpenAPI specification for `/cdmssubset` to accurately reflect `platforms` and `parameter` field options.
 - SDAP-436: Added special case for handling Cassandra SwathMulti tiles with uniform time arrays
-<<<<<<< HEAD
-- SDAP-412: Explicit definition of `__eq__` and `__hash__` in matchup `DomsPoint` class. This ensures all primary-secondary pairs with the same primary point are merged in the `combineByKey` step.
-=======
 - SDAP-449: Fixed `/cdmsresults` NetCDF output displaying and downloading as .txt. 
 - SDAP-449: Fixed 404 error when populating datasets; script was still using `/domslist`
->>>>>>> 2b056aa6
+- SDAP-412: Explicit definition of `__eq__` and `__hash__` in matchup `DomsPoint` class. This ensures all primary-secondary pairs with the same primary point are merged in the `combineByKey` step.
 ### Security
 
 ## [1.0.0] - 2022-12-05
