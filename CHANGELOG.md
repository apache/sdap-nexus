# Changelog
All notable changes to this project will be documented in this file.

The format is based on [Keep a Changelog](https://keepachangelog.com/en/1.0.0/),
and this project adheres to [Semantic Versioning](https://semver.org/spec/v2.0.0.html).

## [Unreleased]
### Added
- SDAP-388: Enable SDAP to proxy/redirect to alternate SDAP
- SDAP-372: Updated matchup algorithm to point to AWS insitu API endpoint
- SDAP-372: Added new matchup endpoint `match_spark_doms` that points to DOMS insitu endpoint
- SDAP-372: Updated `match_spark_doms` to interface with samos_cdms endpoint 
- SDAP-393: Included `insitu` in ingress based on the value of `insituAPI.enabled` in `values.yaml`
- SDAP-371: Renamed `/domssubset` endpoint to `/cdmssubset`
- SDAP-390: Updated NetCDF reader tool for data matchup and added user functionality.
- SDAP-396: Added saildrone insitu api to matchup
- SDAP-398: Added script for regression tests.
- Matchup validates insitu parameter using insitu API schema endpoint
- Added domsresults endpoint to openapi spec
- Added markdown table to matchup `platform` param in openapi spec
- SDAP-400: Added NCAR insitu api to matchup
- SDAP-405: Added SPURS AWS insitu api to matchup and new platform values to OpenAPI matchup spec
- RabbitMQ monitor script used in Docker quickstart guide
- Added new option for NCAR so either NCAR or JPL Insitu API can be specified
### Changed
- SDAP-390: Changed `/doms` to `/cdms` and `doms_reader.py` to `cdms_reader.py`
- domslist endpoint points to AWS insitu instead of doms insitu
- Matchup returns numSecondary and numPrimary counts rather than insitu/gridded
- SDAP-402: Changed matchup matchOnce logic to match multiple points if same time/space
- Bumped ingress timeout in Helm chart to reflect AWS gateway timeout
- SDAP-399: Updated quickstart guide for standalone docker deployment of SDAP.
- SDAP-399: Updated quickstart Jupyter notebook
### Deprecated
### Removed
- removed dropdown from matchup doms endpoint secondary param
- Matchup no longer returns insituMatched and griddedMatched fields
### Fixed
- Fix failing test_matchup unit test
- Fixed bug in OpenAPI spec where both matchup endpoints shared the same id
- Fixed null value for count in matchup response
- SDAP-371: Fixed DOMS subset endpoint
- SDAP-397: Added depth to matchup insitu output
- SDAP-397: Pull ID from insitu api response for matchup
- SDAP-397: Added null unit field for later use in matchup
- Fixed issue where satellite satellite matchups failed
- Fixed issue where null results were returned if more than "resultSizeLimit" matches are found
- Preserve return value of `query_insitu_schema()` in matchup to avoid excessive API hits 
- Fixed issue where satellite to satellite matchups with the same dataset don't return the expected result
- Fixed CSV and NetCDF matchup output bug
- Fixed NetCDF output switching latitude and longitude
- Fixed import error causing `/timeSeriesSpark` queries to fail.
- Fixed bug where domsresults no longer worked after successful matchup
- Fixed certificate error in Dockerfile
- SDAP-403: Remote timeout fix and HofMoeller bug fix
- Fixed matchup insitu query loading on import; loads when needed instead
<<<<<<< HEAD
- Fixed null value for count in domslist response
=======
- SDAP-406: Fixed `/timeSeriesSpark`comparison stats bug
>>>>>>> b82bf4fe
### Security

<|MERGE_RESOLUTION|>--- conflicted
+++ resolved
@@ -53,10 +53,7 @@
 - Fixed certificate error in Dockerfile
 - SDAP-403: Remote timeout fix and HofMoeller bug fix
 - Fixed matchup insitu query loading on import; loads when needed instead
-<<<<<<< HEAD
+- SDAP-406: Fixed `/timeSeriesSpark`comparison stats bug
 - Fixed null value for count in domslist response
-=======
-- SDAP-406: Fixed `/timeSeriesSpark`comparison stats bug
->>>>>>> b82bf4fe
 ### Security
 
