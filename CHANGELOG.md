# Changelog
All notable changes to this project will be documented in this file.

The format is based on [Keep a Changelog](https://keepachangelog.com/en/1.0.0/),
and this project adheres to [Semantic Versioning](https://semver.org/spec/v2.0.0.html).

## [Unreleased]
### Added
- Deletebyquery: Parameter to set the number of rows to fetch from Solr. Speeds up time to gather tiles to delete; especially when there is a lot of them.
### Changed
- SDAP-443:
  - Replacing DOMS terminology with CDMS terminology:
    - Renaming endpoints:
      - `/domsresults` -> `/cdmsresults`
      - `/domslist` -> `/cdmslist`
    - Removed `/domsvalues` from Swagger UI
  - Swagger UI updates:
    - `platforms` parameter in `/match_spark` is now a multi-select list.
    - Added note to `/stats` endpoint to note it is limited to satellite datasets
### Deprecated
### Removed
### Fixed
- Made `platforms` param optional in `/cdmssubset`, and removed int requirement
- Updated OpenAPI specification for `/cdmssubset` to accurately reflect `platforms` and `parameter` field options.
- SDAP-436: Added special case for handling Cassandra SwathMulti tiles with uniform time arrays
<<<<<<< HEAD
- SDAP-415: Fixed bug where mask was incorrectly combined across all variables for multi-variable satellite to satellite matchup
=======
>>>>>>> aaa1b346
### Security

## [1.0.0] - 2022-12-05
### Added
- SDAP-388: Enable SDAP to proxy/redirect to alternate SDAP
- SDAP-372: Updated matchup algorithm to point to AWS insitu API endpoint
- SDAP-372: Added new matchup endpoint `match_spark_doms` that points to DOMS insitu endpoint
- SDAP-372: Updated `match_spark_doms` to interface with samos_cdms endpoint 
- SDAP-393: Included `insitu` in ingress based on the value of `insituAPI.enabled` in `values.yaml`
- SDAP-371: Renamed `/domssubset` endpoint to `/cdmssubset`
- SDAP-390: Updated NetCDF reader tool for data matchup and added user functionality.
- SDAP-396: Added saildrone insitu api to matchup
- SDAP-398: Added script for regression tests.
- Matchup validates insitu parameter using insitu API schema endpoint
- Added domsresults endpoint to openapi spec
- Added markdown table to matchup `platform` param in openapi spec
- SDAP-400: Added NCAR insitu api to matchup
- SDAP-405: Added SPURS AWS insitu api to matchup and new platform values to OpenAPI matchup spec
- RabbitMQ monitor script used in Docker quickstart guide
- Added new option for NCAR so either NCAR or JPL Insitu API can be specified
- SDAP-407: Added depth to `/domsresults` endpoint
- Added documentation for building SDAP docker images
  - Prepared documentation for v1.0.0 release.
- Added missing ASF headers to all .py files in this repository.
- Added ASF `README` for release.
### Changed
- SDAP-390: Changed `/doms` to `/cdms` and `doms_reader.py` to `cdms_reader.py`
- domslist endpoint points to AWS insitu instead of doms insitu
- Matchup returns numSecondary and numPrimary counts rather than insitu/gridded
- SDAP-402: Changed matchup matchOnce logic to match multiple points if same time/space
- Bumped ingress timeout in Helm chart to reflect AWS gateway timeout
- SDAP-399: Updated quickstart guide for standalone docker deployment of SDAP.
- SDAP-399: Updated quickstart Jupyter notebook
- SDAP-411: Used global versioning for SDAP NEXUS artifacts
- SDAP-416: Using mamba to install nexus-analysis dependencies. (Also using conda as a fallback option if mamba install fails)
### Deprecated
### Removed
- removed dropdown from matchup doms endpoint secondary param
- Matchup no longer returns insituMatched and griddedMatched fields
### Fixed
- Fix failing test_matchup unit test
- Fixed bug in OpenAPI spec where both matchup endpoints shared the same id
- Fixed null value for count in matchup response
- SDAP-371: Fixed DOMS subset endpoint
- SDAP-397: Added depth to matchup insitu output
- SDAP-397: Pull ID from insitu api response for matchup
- SDAP-397: Added null unit field for later use in matchup
- Fixed issue where satellite satellite matchups failed
- Fixed issue where null results were returned if more than "resultSizeLimit" matches are found
- Preserve return value of `query_insitu_schema()` in matchup to avoid excessive API hits 
- Fixed issue where satellite to satellite matchups with the same dataset don't return the expected result
- Fixed CSV and NetCDF matchup output bug
- Fixed NetCDF output switching latitude and longitude
- Fixed import error causing `/timeSeriesSpark` queries to fail.
- Fixed bug where domsresults no longer worked after successful matchup
- Fixed certificate error in Dockerfile
- SDAP-403: Remote timeout fix and HofMoeller bug fix
- Fixed matchup insitu query loading on import; loads when needed instead
- SDAP-406: Fixed `/timeSeriesSpark`comparison stats bug
- Fixed excessive memory usage by `/cdmssubset`
### Security

<|MERGE_RESOLUTION|>--- conflicted
+++ resolved
@@ -23,10 +23,7 @@
 - Made `platforms` param optional in `/cdmssubset`, and removed int requirement
 - Updated OpenAPI specification for `/cdmssubset` to accurately reflect `platforms` and `parameter` field options.
 - SDAP-436: Added special case for handling Cassandra SwathMulti tiles with uniform time arrays
-<<<<<<< HEAD
 - SDAP-415: Fixed bug where mask was incorrectly combined across all variables for multi-variable satellite to satellite matchup
-=======
->>>>>>> aaa1b346
 ### Security
 
 ## [1.0.0] - 2022-12-05
