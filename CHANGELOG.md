--- conflicted
+++ resolved
@@ -15,8 +15,6 @@
 - SDAP-390: Updated NetCDF reader tool for data matchup and added user functionality.
 - SDAP-396: Added saildrone insitu api to matchup
 - SDAP-398: Added script for regression tests.
-<<<<<<< HEAD
-=======
 - Matchup validates insitu parameter using insitu API schema endpoint
 - Added domsresults endpoint to openapi spec
 - Added markdown table to matchup `platform` param in openapi spec
@@ -27,7 +25,6 @@
 - SDAP-407: Added depth to `/domsresults` endpoint
 - Added documentation for building SDAP docker images
   - Prepared documentation for v1.0.0 release.
->>>>>>> 26a49c31
 - CDMS-122: Added new `ZarrProxy` to access Zarr-formatted data stored in AWS S3
   - Currently only supports single variable & gridded data and the `/matchup_spark` endpoint
   - Included unit tests
