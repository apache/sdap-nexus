--- conflicted
+++ resolved
@@ -24,11 +24,8 @@
 ### Removed
 - SDAP-465: Removed `climatology` directory. 
 ### Fixed
-<<<<<<< HEAD
+- SDAP-474: Fixed bug in CSV attributes where secondary dataset would be rendered as comma separated characters
 - SDAP-475: Bug fixes for `/timeSeriesSpark` and `/timeAvgMapSpark`
-=======
-- SDAP-474: Fixed bug in CSV attributes where secondary dataset would be rendered as comma separated characters
->>>>>>> 3071f18a
 ### Security
 
 ## [1.1.0] - 2023-04-26
