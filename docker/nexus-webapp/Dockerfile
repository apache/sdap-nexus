# Licensed to the Apache Software Foundation (ASF) under one or more
# contributor license agreements.  See the NOTICE file distributed with
# this work for additional information regarding copyright ownership.
# The ASF licenses this file to You under the Apache License, Version 2.0
# (the "License"); you may not use this file except in compliance with
# the License.  You may obtain a copy of the License at
#
#   http://www.apache.org/licenses/LICENSE-2.0
#
# Unless required by applicable law or agreed to in writing, software
# distributed under the License is distributed on an "AS IS" BASIS,
# WITHOUT WARRANTIES OR CONDITIONS OF ANY KIND, either express or implied.
# See the License for the specific language governing permissions and
# limitations under the License.

FROM nexusjpl/alpine-pyspark:3.1.1


MAINTAINER Apache SDAP "dev@sdap.apache.org"


ARG CONDA_VERSION="4.7.12.1"
ARG CONDA_MD5="81c773ff87af5cfac79ab862942ab6b3"
ARG CONDA_DIR="/opt/conda"

ENV  \
    PYTHONPATH=/opt/conda/share/py4j/py4j0.10.9.2.jar \
    NEXUS_SRC=/tmp/incubator-sdap-nexus \
    PROJ_LIB=/opt/conda/lib/python3.8/site-packages/pyproj/data	\
    PATH="$CONDA_DIR/bin:$PATH" \
    PYTHONDONTWRITEBYTECODE=1 \
    SPARK_HOME=/opt/spark \
    PYSPARK_DRIVER_PYTHON=/opt/conda/bin/python3.8 \
    PYSPARK_PYTHON=/opt/conda/bin/python3.8 \
    LD_LIBRARY_PATH=/usr/lib \
    REQUESTS_CA_BUNDLE=/etc/ssl/certs/ca-certificates.crt

RUN apk add --update --no-cache \
    bzip2 \
    gcc \
    git \
    mesa-gl \
    wget \
    curl \
    which \
    python3 \
    bash==4.4.19-r1 \
    libc-dev \
    libressl2.7-libcrypto

RUN  apk upgrade musl

WORKDIR /tmp

RUN apk del libc6-compat
RUN apk --no-cache add wget zlib && \
    wget -q -O /etc/apk/keys/sgerrand.rsa.pub https://alpine-pkgs.sgerrand.com/sgerrand.rsa.pub && \
    wget https://github.com/sgerrand/alpine-pkg-glibc/releases/download/2.30-r0/glibc-2.30-r0.apk && \
    apk add glibc-2.30-r0.apk && \
    ln -s /lib/libz.so.1 /usr/glibc-compat/lib/ && \
    ln -s /lib/libc.musl-x86_64.so.1 /usr/glibc-compat/lib && \
    ln -s /usr/lib/libgcc_s.so.1 /usr/glibc-compat/lib

COPY docker/nexus-webapp/install_conda.sh ./install_conda.sh
RUN /tmp/install_conda.sh 

RUN conda install -c conda-forge python=3.8.15=h257c98d_0_cpython tqdm=4.64.1=py38h06a4308_0  mamba && conda clean -afy

RUN cd /usr/lib && ln -s libcom_err.so.2 libcom_err.so.3 && \
    cd /opt/conda/lib && \
    ln -s libnetcdf.so.11 libnetcdf.so.7 && \
    ln -s libkea.so.1.4.6 libkea.so.1.4.5 && \
    ln -s libhdf5_cpp.so.12 libhdf5_cpp.so.10 && \
    ln -s libjpeg.so.9 libjpeg.so.8

# Change REBUILD_CODE if you want tell Docker not to use cached layers from this line on
ARG REBUILD_CODE=0

ARG APACHE_NEXUSPROTO=https://github.com/apache/incubator-sdap-nexusproto.git
ARG APACHE_NEXUSPROTO_BRANCH=master

COPY docker/nexus-webapp/install_nexusproto.sh ./install_nexusproto.sh
RUN /tmp/install_nexusproto.sh $APACHE_NEXUSPROTO $APACHE_NEXUSPROTO_BRANCH

COPY VERSION.txt /incubator-sdap-nexus/VERSION.txt
COPY data-access /incubator-sdap-nexus/data-access
COPY analysis /incubator-sdap-nexus/analysis
COPY tools /incubator-sdap-nexus/tools

WORKDIR /incubator-sdap-nexus/data-access
RUN python3 setup.py install clean

WORKDIR /incubator-sdap-nexus/analysis
RUN python3 setup.py install clean && mamba clean -afy


WORKDIR /incubator-sdap-nexus/tools/deletebyquery
<<<<<<< HEAD
RUN pip3 install cython
=======
>>>>>>> d0c48eb6
RUN pip3 install cassandra-driver==3.20.1
RUN pip3 install pyspark py4j
RUN pip3 install -r requirements.txt
RUN rm requirements.txt

WORKDIR /incubator-sdap-nexus

# Upgrade kubernetes client jar from the default version
RUN rm /opt/spark/jars/kubernetes-client-4.12.0.jar
ADD https://repo1.maven.org/maven2/io/fabric8/kubernetes-client/4.12.0/kubernetes-client-4.12.0.jar /opt/spark/jars<|MERGE_RESOLUTION|>--- conflicted
+++ resolved
@@ -95,13 +95,10 @@
 
 
 WORKDIR /incubator-sdap-nexus/tools/deletebyquery
-<<<<<<< HEAD
-RUN pip3 install cython
-=======
->>>>>>> d0c48eb6
 RUN pip3 install cassandra-driver==3.20.1
 RUN pip3 install pyspark py4j
 RUN pip3 install -r requirements.txt
+RUN pip3 install cython
 RUN rm requirements.txt
 
 WORKDIR /incubator-sdap-nexus
