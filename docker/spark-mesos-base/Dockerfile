<<<<<<< HEAD
ARG tag_version=latest
FROM sdap/nexusbase:${tag_version}
=======
# Licensed to the Apache Software Foundation (ASF) under one or more
# contributor license agreements.  See the NOTICE file distributed with
# this work for additional information regarding copyright ownership.
# The ASF licenses this file to You under the Apache License, Version 2.0
# (the "License"); you may not use this file except in compliance with
# the License.  You may obtain a copy of the License at
#
#   http://www.apache.org/licenses/LICENSE-2.0
#
# Unless required by applicable law or agreed to in writing, software
# distributed under the License is distributed on an "AS IS" BASIS,
# WITHOUT WARRANTIES OR CONDITIONS OF ANY KIND, either express or implied.
# See the License for the specific language governing permissions and
# limitations under the License.
FROM centos:7

MAINTAINER Apache SDAP "dev@sdap.apache.org"
>>>>>>> d6a9b921

WORKDIR /tmp

RUN yum -y update && \
    yum -y install wget \
    git \
    which \
    bzip2 \
    gcc \
    python-devel

# Install Oracle JDK 1.8u121-b13
RUN wget -q --no-cookies --no-check-certificate --header "Cookie: gpw_e24=http%3A%2F%2Fwww.oracle.com%2F; oraclelicense=accept-securebackup-cookie" "http://download.oracle.com/otn-pub/java/jdk/8u121-b13/e9e7ea248e2c4826b92b3f075a80e441/jdk-8u121-linux-x64.rpm" && \
    yum -y install jdk-8u121-linux-x64.rpm && \
    rm jdk-8u121-linux-x64.rpm
ENV JAVA_HOME /usr/java/default

# ########################
# # Apache Maven   #
# ########################
ENV M2_HOME /usr/local/apache-maven
ENV M2 $M2_HOME/bin
ENV PATH $PATH:$M2

RUN mkdir $M2_HOME && \
    wget -q http://mirror.stjschools.org/public/apache/maven/maven-3/3.3.9/binaries/apache-maven-3.3.9-bin.tar.gz && \
    tar -xvzf apache-maven-3.3.9-bin.tar.gz -C $M2_HOME --strip-components=1 && \
    rm -f apache-maven-3.3.9-bin.tar.gz

# ########################
# # Anaconda   #
# ########################
RUN wget -q https://repo.continuum.io/archive/Anaconda2-4.3.0-Linux-x86_64.sh -O install_anaconda.sh && \
    /bin/bash install_anaconda.sh -b -p /usr/local/anaconda2 && \
    rm install_anaconda.sh
ENV PATH $PATH:/usr/local/anaconda2/bin

# Set environment variables.  For Mesos, I used MESOS_VER because MESOS_VERSION
# is expected to be a logical TRUE/FALSE flag that tells Mesos whether or not
# to simply print the version number and exit.

ENV INSTALL_LOC=/usr/local \
    HADOOP_VERSION=2.7.3 \
    SPARK_VERSION=2.1.0 \
    MESOS_VER=1.5.0 \
    MESOS_MASTER_PORT=5050 \
    MESOS_AGENT_PORT=5051 \
    MESOS_WORKDIR=/var/lib/mesos \
    MESOS_IP=0.0.0.0 \
    MESOS_MASTER_NAME=mesos-master \
    PYTHON_EGG_CACHE=/tmp

ENV CONDA_HOME=${INSTALL_LOC}/anaconda2 \
    MESOS_HOME=${INSTALL_LOC}/mesos-${MESOS_VER} \
    SPARK_DIR=spark-${SPARK_VERSION} \
    SPARK_PACKAGE=spark-${SPARK_VERSION}-bin-hadoop2.7 \
    MESOS_MASTER=mesos://${MESOS_IP}:${MESOS_PORT} \
    MESOS_PACKAGE=mesos-${MESOS_VER}.tar.gz

ENV SPARK_HOME=${INSTALL_LOC}/${SPARK_DIR} \
    PYSPARK_DRIVER_PYTHON=${CONDA_HOME}/bin/python \
    PYSPARK_PYTHON=${CONDA_HOME}/bin/python \
    PYSPARK_SUBMIT_ARGS="--driver-memory=4g pyspark-shell"

ENV PYTHONPATH=${PYTHONPATH}:${SPARK_HOME}/python:${SPARK_HOME}/python/lib/py4j-0.10.4-src.zip:${SPARK_HOME}/python/lib/pyspark.zip \
    MESOS_NATIVE_JAVA_LIBRARY=${INSTALL_LOC}/lib/libmesos.so \
    SPARK_EXECUTOR_URI=${INSTALL_LOC}/${SPARK_PACKAGE}.tgz

WORKDIR ${INSTALL_LOC}

# Set up Spark

RUN wget --quiet http://d3kbcqa49mib13.cloudfront.net/${SPARK_PACKAGE}.tgz && \
    tar -xzf ${SPARK_PACKAGE}.tgz && \
    chown -R root.root ${SPARK_PACKAGE} && \
    ln -s ${SPARK_PACKAGE} ${SPARK_DIR}

# Set up Mesos

COPY install_mesos.sh .

RUN source ./install_mesos.sh && \
    mkdir ${MESOS_WORKDIR}

# Set up Anaconda environment

ENV PATH=${CONDA_HOME}/bin:${PATH}:${HADOOP_HOME}/bin:${SPARK_HOME}/bin

RUN conda install -c conda-forge -y netCDF4 && \
    conda install -y numpy cython mpld3 scipy basemap gdal matplotlib && \
    pip install shapely cassandra-driver==3.5.0 && \
    conda install -c conda-forge backports.functools_lru_cache=1.3

# Workaround missing libcom_err.so (needed for gdal)

RUN cd /usr/lib64 && ln -s libcom_err.so.2 libcom_err.so.3

# Workaround missing conda libs needed for gdal

RUN cd ${CONDA_HOME}/lib && \
    ln -s libnetcdf.so.11 libnetcdf.so.7 && \
    ln -s libkea.so.1.4.6 libkea.so.1.4.5 && \
    ln -s libhdf5_cpp.so.12 libhdf5_cpp.so.10 && \
    ln -s libjpeg.so.9 libjpeg.so.8

RUN yum install -y mesa-libGL.x86_64

# Install nexusproto
ARG APACHE_NEXUSPROTO=https://github.com/apache/incubator-sdap-nexusproto.git
ARG APACHE_NEXUSPROTO_BRANCH=master
COPY install_nexusproto.sh ./install_nexusproto.sh
RUN ./install_nexusproto.sh $APACHE_NEXUSPROTO $APACHE_NEXUSPROTO_BRANCH

# Retrieve NEXUS code and build it.

WORKDIR /

RUN git clone https://github.com/apache/incubator-sdap-nexus.git

RUN sed -i 's/,webservice.algorithms.doms//g' /incubator-sdap-nexus/analysis/webservice/config/web.ini && \
    sed -i 's/127.0.0.1/nexus-webapp/g' /incubator-sdap-nexus/analysis/webservice/config/web.ini && \
    sed -i 's/127.0.0.1/cassandra1,cassandra2,cassandra3,cassandra4,cassandra5,cassandra6/g' /incubator-sdap-nexus/data-access/nexustiles/config/datastores.ini && \
    sed -i 's/localhost:8983/solr1:8983/g' /incubator-sdap-nexus/data-access/nexustiles/config/datastores.ini

WORKDIR /incubator-sdap-nexus/data-access

RUN python setup.py install

WORKDIR /incubator-sdap-nexus/analysis

RUN python setup.py install

WORKDIR /tmp

CMD ["/bin/bash"]<|MERGE_RESOLUTION|>--- conflicted
+++ resolved
@@ -1,7 +1,3 @@
-<<<<<<< HEAD
-ARG tag_version=latest
-FROM sdap/nexusbase:${tag_version}
-=======
 # Licensed to the Apache Software Foundation (ASF) under one or more
 # contributor license agreements.  See the NOTICE file distributed with
 # this work for additional information regarding copyright ownership.
@@ -19,7 +15,6 @@
 FROM centos:7
 
 MAINTAINER Apache SDAP "dev@sdap.apache.org"
->>>>>>> d6a9b921
 
 WORKDIR /tmp
 
