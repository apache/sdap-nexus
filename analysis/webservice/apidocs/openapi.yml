--- conflicted
+++ resolved
@@ -733,7 +733,6 @@
         - in: path
           name: executionId
           description: |
-<<<<<<< HEAD
             The job execution ID
           required: true
           schema:
@@ -752,35 +751,12 @@
         - in: path
           name: executionId
           description: |
-=======
->>>>>>> bd391f1a
-            The job execution ID
+            The execution ID
           required: true
           schema:
             type: string
             format: uuid
           example: c864a51b-3d87-4872-9070-632820b1cae2
-<<<<<<< HEAD
-=======
-  /cdmscatalog/{executionId}/{format}:
-    get:
-      summary: |
-        Get STAC Catalog format catalog for execution
-      operationId: cdmscatalogcollection
-      tags:
-        - Matchup
-      description: "Get STAC catalog by execution id"
-      parameters:
-        - in: path
-          name: executionId
-          description: |
-            The execution ID
-          required: true
-          schema:
-            type: string
-            format: uuid
-          example: c864a51b-3d87-4872-9070-632820b1cae2
->>>>>>> bd391f1a
         - in: path
           name: format
           description: |
