--- conflicted
+++ resolved
@@ -716,7 +716,6 @@
           name: id
           description: |
             The execution ID
-<<<<<<< HEAD
           required: true
           schema:
             type: string
@@ -752,9 +751,7 @@
         - in: path
           name: executionId
           description: |
-            The job execution ID
-=======
->>>>>>> b0d64c01
+            The execution ID
           required: true
           schema:
             type: string
