--- conflicted
+++ resolved
@@ -301,37 +301,6 @@
         depth_min, depth_max, time_tolerance, radius_tolerance, \
         platforms, match_once, result_size_limit, prioritize_distance = self.parse_arguments(request)
 
-<<<<<<< HEAD
-=======
-        with ResultsStorage(self.config) as resultsStorage:
-
-            execution_id = str(resultsStorage.insertExecution(None, start, None, None))
-
-        self.log.debug("Querying for tiles in search domain")
-        # Get tile ids in box
-        tile_ids = [tile.tile_id for tile in
-                    self._get_tile_service().find_tiles_in_polygon(bounding_polygon, primary_ds_name,
-                                                             start_seconds_from_epoch, end_seconds_from_epoch,
-                                                             fetch_data=False, fl='id',
-                                                             sort=['tile_min_time_dt asc', 'tile_min_lon asc',
-                                                                   'tile_min_lat asc'], rows=5000)]
-
-        self.log.info('Found %s tile_ids', len(tile_ids))
-        # Call spark_matchup
-        self.log.debug("Calling Spark Driver")
-        try:
-            spark_result = spark_matchup_driver(tile_ids, wkt.dumps(bounding_polygon), primary_ds_name,
-                                                secondary_ds_names, parameter_s, depth_min, depth_max, time_tolerance,
-                                                radius_tolerance, platforms, match_once, self.tile_service_factory,
-                                                prioritize_distance, sc=self._sc)
-        except Exception as e:
-            self.log.exception(e)
-            raise NexusProcessingException(reason="An unknown error occurred while computing matches", code=500)
-
-        end = datetime.utcnow()
-
-        self.log.debug("Building and saving results")
->>>>>>> 5995f847
         args = {
             "primary": primary_ds_name,
             "matchup": secondary_ds_names,
@@ -369,7 +338,6 @@
 
         self.log.info('Found %s tile_ids', len(tile_ids))
 
-<<<<<<< HEAD
         if not tile_ids:
             # There are no matching tiles
             end = datetime.utcnow()
@@ -404,19 +372,6 @@
         ))
 
         request.requestHandler.redirect(f'/job?id={execution_id}')
-=======
-        # Get only the first "result_size_limit" results
-        # '0' means returns everything
-        if result_size_limit > 0:
-            return_matches = matches[0:result_size_limit]
-        else:
-            return_matches = matches
-
-        result = DomsQueryResults(results=return_matches, args=args,
-                                  details=details, bounds=None,
-                                  count=len(matches), computeOptions=None,
-                                  executionId=execution_id)
->>>>>>> 5995f847
 
 
     @classmethod
