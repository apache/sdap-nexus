# Licensed to the Apache Software Foundation (ASF) under one or more
# contributor license agreements.  See the NOTICE file distributed with
# this work for additional information regarding copyright ownership.
# The ASF licenses this file to You under the Apache License, Version 2.0
# (the "License"); you may not use this file except in compliance with
# the License.  You may obtain a copy of the License at
#
#   http://www.apache.org/licenses/LICENSE-2.0
#
# Unless required by applicable law or agreed to in writing, software
# distributed under the License is distributed on an "AS IS" BASIS,
# WITHOUT WARRANTIES OR CONDITIONS OF ANY KIND, either express or implied.
# See the License for the specific language governing permissions and
# limitations under the License.


from typing import Optional
import json
import logging
import threading
from shapely.geometry import Polygon
from datetime import datetime
from itertools import chain
from math import cos, radians
from dataclasses import dataclass

import numpy as np
import pyproj
import requests
from pytz import timezone, UTC
from scipy import spatial
from shapely import wkt
from shapely.geometry import Point
from shapely.geometry import box
from shapely.geos import WKTReadingError

from webservice.NexusHandler import nexus_handler
from webservice.algorithms_spark.NexusCalcSparkHandler import NexusCalcSparkHandler
from webservice.algorithms.doms import config as edge_endpoints
from webservice.algorithms.doms import values as doms_values
from webservice.algorithms.doms.BaseDomsHandler import DomsQueryResults
from webservice.algorithms.doms.ResultsStorage import ResultsStorage
from webservice.algorithms.doms.insitu import query_insitu as query_edge
from webservice.algorithms.doms.insitu import query_insitu_schema
from webservice.webmodel import NexusProcessingException

EPOCH = timezone('UTC').localize(datetime(1970, 1, 1))
ISO_8601 = '%Y-%m-%dT%H:%M:%S%z'


def iso_time_to_epoch(str_time):
    return (datetime.strptime(str_time, "%Y-%m-%dT%H:%M:%SZ").replace(
        tzinfo=UTC) - EPOCH).total_seconds()


@nexus_handler
class Matchup(NexusCalcSparkHandler):
    name = "Matchup"
    path = "/match_spark"
    description = "Match measurements between two or more datasets"

    params = {
        "primary": {
            "name": "Primary Dataset",
            "type": "string",
            "description": "The Primary dataset used to find matches for. Required"
        },
        "secondary": {
            "name": "Match-Up Datasets",
            "type": "comma-delimited string",
            "description": "The Dataset(s) being searched for measurements that match the Primary. Required"
        },
        "parameter": {
            "name": "Match-Up Parameter",
            "type": "string",
            "description": "The parameter of interest used for the match up. One of 'sst', 'sss', 'wind'. Optional"
        },
        "startTime": {
            "name": "Start Time",
            "type": "string",
            "description": "Starting time in format YYYY-MM-DDTHH:mm:ssZ or seconds since EPOCH. Required"
        },
        "endTime": {
            "name": "End Time",
            "type": "string",
            "description": "Ending time in format YYYY-MM-DDTHH:mm:ssZ or seconds since EPOCH. Required"
        },
        "b": {
            "name": "Bounding box",
            "type": "comma-delimited float",
            "description": "Minimum (Western) Longitude, Minimum (Southern) Latitude, "
                           "Maximum (Eastern) Longitude, Maximum (Northern) Latitude. Required"
        },
        "depthMin": {
            "name": "Minimum Depth",
            "type": "float",
            "description": "Minimum depth of measurements. Must be less than depthMax. Optional. Default: no limit"
        },
        "depthMax": {
            "name": "Maximum Depth",
            "type": "float",
            "description": "Maximum depth of measurements. Must be greater than depthMin. Optional. Default: no limit"
        },
        "tt": {
            "name": "Time Tolerance",
            "type": "long",
            "description": "Tolerance in time (seconds) when comparing two measurements. Optional. Default: 86400"
        },
        "rt": {
            "name": "Radius Tolerance",
            "type": "float",
            "description": "Tolerance in radius (meters) when comparing two measurements. Optional. Default: 1000"
        },
        "platforms": {
            "name": "Platforms",
            "type": "comma-delimited integer",
            "description": "Platforms to include for matchup consideration. Required"
        },
        "matchOnce": {
            "name": "Match Once",
            "type": "boolean",
            "description": "Optional True/False flag used to determine if more than one match per primary point is returned. "
                           + "If true, only the nearest point will be returned for each primary point. "
                           + "If false, all points within the tolerances will be returned for each primary point. Default: False"
        },
        "resultSizeLimit": {
            "name": "Result Size Limit",
            "type": "int",
            "description": "Optional integer value that limits the number of results returned from the matchup. "
                           "If the number of primary matches is greater than this limit, the service will respond with "
                           "(HTTP 202: Accepted) and an empty response body. A value of 0 means return all results. "
                           "Default: 500"
        }
    }
    singleton = True

    def __init__(self, algorithm_config=None, sc=None, tile_service_factory=None, config=None):
        NexusCalcSparkHandler.__init__(self, algorithm_config=algorithm_config, sc=sc, tile_service_factory=tile_service_factory)
        self.log = logging.getLogger(__name__)
        self.tile_service_factory = tile_service_factory
        self.config = config

    def parse_arguments(self, request):
        # Parse input arguments
        self.log.debug("Parsing arguments")
        try:
            bounding_polygon = request.get_bounding_polygon()
        except:
            raise NexusProcessingException(
                reason="'b' argument is required. Must be comma-delimited float formatted as Minimum (Western) Longitude, Minimum (Southern) Latitude, Maximum (Eastern) Longitude, Maximum (Northern) Latitude",
                code=400)
        primary_ds_name = request.get_argument('primary', None)
        if primary_ds_name is None:
            raise NexusProcessingException(reason="'primary' argument is required", code=400)
        secondary_ds_names = request.get_argument('secondary', None)
        if secondary_ds_names is None:
            raise NexusProcessingException(reason="'secondary' argument is required", code=400)

        parameter_s = request.get_argument('parameter')
        if parameter_s and parameter_s not in ['sst', 'sss', 'wind']:
            raise NexusProcessingException(
                reason="Parameter %s not supported. Must be one of 'sst', 'sss', 'wind'." % parameter_s, code=400)

        try:
            start_time = request.get_start_datetime()
        except:
            raise NexusProcessingException(
                reason="'startTime' argument is required. Can be int value seconds from epoch or string format YYYY-MM-DDTHH:mm:ssZ",
                code=400)
        try:
            end_time = request.get_end_datetime()
        except:
            raise NexusProcessingException(
                reason="'endTime' argument is required. Can be int value seconds from epoch or string format YYYY-MM-DDTHH:mm:ssZ",
                code=400)

        if start_time > end_time:
            raise NexusProcessingException(
                reason="The starting time must be before the ending time. Received startTime: %s, endTime: %s" % (
                    request.get_start_datetime().strftime(ISO_8601), request.get_end_datetime().strftime(ISO_8601)),
                code=400)

        depth_min = request.get_decimal_arg('depthMin', default=None)
        depth_max = request.get_decimal_arg('depthMax', default=None)

        if depth_min is not None and depth_max is not None and depth_min >= depth_max:
            raise NexusProcessingException(
                reason="Depth Min should be less than Depth Max", code=400)

        time_tolerance = request.get_int_arg('tt', default=86400)
        radius_tolerance = request.get_decimal_arg('rt', default=1000.0)
        platforms = request.get_argument('platforms', None)
        if platforms is None:
            raise NexusProcessingException(reason="'platforms' argument is required", code=400)

        match_once = request.get_boolean_arg("matchOnce", default=False)

        result_size_limit = request.get_int_arg("resultSizeLimit", default=500)

        start_seconds_from_epoch = int((start_time - EPOCH).total_seconds())
        end_seconds_from_epoch = int((end_time - EPOCH).total_seconds())

        return bounding_polygon, primary_ds_name, secondary_ds_names, parameter_s, \
               start_time, start_seconds_from_epoch, end_time, end_seconds_from_epoch, \
               depth_min, depth_max, time_tolerance, radius_tolerance, \
               platforms, match_once, result_size_limit

    def calc(self, request, **args):
        start = datetime.utcnow()
        # TODO Assuming Satellite primary
        bounding_polygon, primary_ds_name, secondary_ds_names, parameter_s, \
        start_time, start_seconds_from_epoch, end_time, end_seconds_from_epoch, \
        depth_min, depth_max, time_tolerance, radius_tolerance, \
        platforms, match_once, result_size_limit = self.parse_arguments(request)

        with ResultsStorage(self.config) as resultsStorage:

            execution_id = str(resultsStorage.insertExecution(None, start, None, None))

        self.log.debug("Querying for tiles in search domain")
        # Get tile ids in box
        tile_ids = [tile.tile_id for tile in
                    self._get_tile_service().find_tiles_in_polygon(bounding_polygon, primary_ds_name,
                                                             start_seconds_from_epoch, end_seconds_from_epoch,
                                                             fetch_data=False, fl='id',
                                                             sort=['tile_min_time_dt asc', 'tile_min_lon asc',
                                                                   'tile_min_lat asc'], rows=5000)]

        self.log.info('Found %s tile_ids', len(tile_ids))
        # Call spark_matchup
        self.log.debug("Calling Spark Driver")
        try:
            spark_result = spark_matchup_driver(tile_ids, wkt.dumps(bounding_polygon), primary_ds_name,
                                                secondary_ds_names, parameter_s, depth_min, depth_max, time_tolerance,
                                                radius_tolerance, platforms, match_once, self.tile_service_factory, sc=self._sc)
        except Exception as e:
            self.log.exception(e)
            raise NexusProcessingException(reason="An unknown error occurred while computing matches", code=500)

        end = datetime.utcnow()

        self.log.debug("Building and saving results")
        args = {
            "primary": primary_ds_name,
            "matchup": secondary_ds_names,
            "startTime": start_time,
            "endTime": end_time,
            "bbox": request.get_argument('b'),
            "timeTolerance": time_tolerance,
            "radiusTolerance": float(radius_tolerance),
            "platforms": platforms,
            "parameter": parameter_s
        }

        if depth_min is not None:
            args["depthMin"] = float(depth_min)

        if depth_max is not None:
            args["depthMax"] = float(depth_max)

        total_keys = len(list(spark_result.keys()))
        total_values = sum(len(v) for v in spark_result.values())
        details = {
            "timeToComplete": int((end - start).total_seconds()),
            "numInSituRecords": 0,
            "numInSituMatched": total_values,
            "numGriddedChecked": 0,
            "numGriddedMatched": total_keys
        }

        matches = Matchup.convert_to_matches(spark_result)

        def do_result_insert():
            with ResultsStorage(self.config) as storage:
                storage.insertResults(results=matches, params=args, stats=details,
                                      startTime=start, completeTime=end, userEmail="",
                                      execution_id=execution_id)

        threading.Thread(target=do_result_insert).start()

<<<<<<< HEAD
        # Get only the first "result_size_limit" results
        matches = matches[0:result_size_limit]

        result = DomsQueryResults(results=matches, args=args,
                                  details=details, bounds=None,
                                  count=len(matches), computeOptions=None,
                                  executionId=execution_id)
=======
        if 0 < result_size_limit < len(matches):
            result = DomsQueryResults(results=None, args=args, details=details, bounds=None, count=None,
                                      computeOptions=None, executionId=execution_id, status_code=202)
        else:
            result = DomsQueryResults(results=matches, args=args, details=details, bounds=None, count=len(matches),
                                      computeOptions=None, executionId=execution_id)
>>>>>>> 568d058c

        return result

    @classmethod
    def convert_to_matches(cls, spark_result):
        matches = []
        for primary_domspoint, matched_domspoints in spark_result.items():
            p_matched = [cls.domspoint_to_dict(p_match, 'secondary') for p_match in matched_domspoints]

            primary = cls.domspoint_to_dict(primary_domspoint, 'primary')
            primary['matches'] = list(p_matched)
            matches.append(primary)
        return matches

    @staticmethod
    def domspoint_to_dict(domspoint, data_key_name='data'):
        doms_dict = {
            "platform": doms_values.getPlatformById(domspoint.platform),
            "device": doms_values.getDeviceById(domspoint.device),
            "lon": str(domspoint.longitude),
            "lat": str(domspoint.latitude),
            "point": "Point(%s %s)" % (domspoint.longitude, domspoint.latitude),
            "time": datetime.strptime(domspoint.time, "%Y-%m-%dT%H:%M:%SZ").replace(tzinfo=UTC),
            "depth": domspoint.depth,
            "fileurl": domspoint.file_url,
            "id": domspoint.data_id,
            "source": domspoint.source,
            data_key_name: [data_point.__dict__ for data_point in domspoint.data]
        }
        return doms_dict


@dataclass
class DataPoint:
    """
    Represents a single point of data. This is used to construct the
    output of the matchup algorithm.

    :attribute variable_name: The name of the NetCDF variable.
    :attribute cf_variable_name: The CF standard_name of the
    NetCDF variable. This will be None if the standard_name does not
    exist in the source data file.
    :attribute variable_value: value at some point for the given
        variable.
    :attribute variable_unit: Unit of the measurement. Will be None if
    no unit is known.
    """
    variable_name: str = None
    cf_variable_name: str = None
    variable_value: float = None
    variable_unit: Optional[str] = None


class DomsPoint(object):
    def __init__(self, longitude=None, latitude=None, time=None, depth=None, data_id=None):

        self.time = time
        self.longitude = longitude
        self.latitude = latitude
        self.depth = depth
        self.data_id = data_id

        self.data = None

        self.source = None
        self.depth = None
        self.platform = None
        self.device = None
        self.file_url = None

    def __repr__(self):
        return str(self.__dict__)

    @staticmethod
    def _variables_to_device(variables):
        """
        Given a list of science variables, attempt to determine what
        the correct device is. This method will only be used for
        satellite measurements, so the only options are 'scatterometers'
        or 'radiometers'

        :param variables: List of variable names
        :return: device id integer
        """
        for variable in variables:
            if 'wind' in variable.variable_name.lower():
                # scatterometers
                return 6
        # Assume radiometers
        return 5

    @staticmethod
    def from_nexus_point(nexus_point, tile=None):
        point = DomsPoint()

        point.data_id = "%s[%s]" % (tile.tile_id, nexus_point.index)

        if tile.is_multi:
            data_vals = nexus_point.data_vals
        else:
            data_vals = [nexus_point.data_vals]

        data = []
        for data_val, variable in zip(data_vals, tile.variables):
            if data_val:
                data.append(DataPoint(
                    variable_name=variable.variable_name,
                    variable_value=data_val,
                    cf_variable_name=variable.standard_name,
                    variable_unit=None
                ))
        point.data = data

        try:
            point.wind_v = tile.meta_data['wind_v'][tuple(nexus_point.index)].item()
        except (KeyError, IndexError):
            pass
        try:
            point.wind_direction = tile.meta_data['wind_dir'][tuple(nexus_point.index)].item()
        except (KeyError, IndexError):
            pass
        try:
            point.wind_speed = tile.meta_data['wind_speed'][tuple(nexus_point.index)].item()
        except (KeyError, IndexError):
            pass

        point.longitude = nexus_point.longitude.item()
        point.latitude = nexus_point.latitude.item()

        point.time = datetime.utcfromtimestamp(nexus_point.time).strftime('%Y-%m-%dT%H:%M:%SZ')

        try:
            point.depth = nexus_point.depth
        except KeyError:
            # No depth associated with this measurement
            pass

        point.sst_depth = 0
        point.source = tile.dataset
        point.file_url = tile.granule

        point.platform = 9
        point.device = DomsPoint._variables_to_device(tile.variables)
        return point

    insitu_schema = None

    @staticmethod
    def from_edge_point(edge_point):
        if DomsPoint.insitu_schema is None:
            DomsPoint.insitu_schema = query_insitu_schema()

        point = DomsPoint()
        x, y = edge_point['longitude'], edge_point['latitude']

        point.longitude = x
        point.latitude = y

        point.time = edge_point['time']

        point.source = edge_point.get('source')
        point.platform = edge_point.get('platform')
        point.device = edge_point.get('device')
        point.file_url = edge_point.get('fileurl')
        point.depth = edge_point.get('depth')

        if 'code' in point.platform:
            point.platform = edge_point.get('platform')['code']

        data_fields = [
            'air_pressure',
            'air_pressure_quality',
            'air_temperature',
            'air_temperature_quality',
            'dew_point_temperature',
            'dew_point_temperature_quality',
            'downwelling_longwave_flux_in_air',
            'downwelling_longwave_flux_in_air_quality',
            'downwelling_longwave_radiance_in_air',
            'downwelling_longwave_radiance_in_air_quality',
            'downwelling_shortwave_flux_in_air',
            'downwelling_shortwave_flux_in_air_quality',
            'mass_concentration_of_chlorophyll_in_sea_water',
            'mass_concentration_of_chlorophyll_in_sea_water_quality',
            'rainfall_rate',
            'rainfall_rate_quality',
            'relative_humidity',
            'relative_humidity_quality',
            'sea_surface_salinity',
            'sea_surface_salinity_quality',
            'sea_surface_skin_temperature',
            'sea_surface_skin_temperature_quality',
            'sea_surface_subskin_temperature',
            'sea_surface_subskin_temperature_quality',
            'sea_surface_temperature',
            'sea_surface_temperature_quality',
            'sea_water_density',
            'sea_water_density_quality',
            'sea_water_electrical_conductivity',
            'sea_water_electrical_conductivity_quality',
            'sea_water_practical_salinity',
            'sea_water_practical_salinity_quality',
            'sea_water_salinity',
            'sea_water_salinity_quality',
            'sea_water_temperature',
            'sea_water_temperature_quality',
            'surface_downwelling_photosynthetic_photon_flux_in_air',
            'surface_downwelling_photosynthetic_photon_flux_in_air_quality',
            'wet_bulb_temperature',
            'wet_bulb_temperature_quality',
            'wind_speed',
            'wind_speed_quality',
            'wind_from_direction',
            'wind_from_direction_quality',
            'wind_to_direction',
            'wind_to_direction_quality',
            'eastward_wind',
            'northward_wind',
            'wind_component_quality'
        ]
        data = []
        # This is for in-situ secondary points
        for name in data_fields:
            val = edge_point.get(name)
            if not val:
                continue
            unit = get_insitu_unit(name, DomsPoint.insitu_schema)
            data.append(DataPoint(
                variable_name=name,
                cf_variable_name=name,
                variable_value=val,
                variable_unit=unit
            ))


        # This is for satellite secondary points
        if 'variables' in edge_point:

            data.extend([DataPoint(
                variable_name=variable.variable_name,
                variable_value=var_value,
                cf_variable_name=variable.standard_name,
                variable_unit=None
            ) for var_value, variable in zip(
                edge_point['var_values'],
                edge_point['variables']
            ) if var_value])
        point.data = data

        if 'meta' in edge_point:
            point.data_id = edge_point['meta']
        else:
            point.data_id = f'{point.time}:{point.longitude}:{point.latitude}'

        return point


from threading import Lock

DRIVER_LOCK = Lock()


def spark_matchup_driver(tile_ids, bounding_wkt, primary_ds_name, secondary_ds_names, parameter, depth_min, depth_max,
                         time_tolerance, radius_tolerance, platforms, match_once, tile_service_factory, sc=None):
    from functools import partial

    with DRIVER_LOCK:
        # Broadcast parameters
        primary_b = sc.broadcast(primary_ds_name)
        secondary_b = sc.broadcast(secondary_ds_names)
        depth_min_b = sc.broadcast(float(depth_min) if depth_min is not None else None)
        depth_max_b = sc.broadcast(float(depth_max) if depth_max is not None else None)
        tt_b = sc.broadcast(time_tolerance)
        rt_b = sc.broadcast(float(radius_tolerance))
        platforms_b = sc.broadcast(platforms)
        bounding_wkt_b = sc.broadcast(bounding_wkt)
        parameter_b = sc.broadcast(parameter)

        # Parallelize list of tile ids
        rdd = sc.parallelize(tile_ids, determine_parllelism(len(tile_ids)))

    # Map Partitions ( list(tile_id) )
    rdd_filtered = rdd.mapPartitions(
        partial(
            match_satellite_to_insitu,
            primary_b=primary_b,
            secondary_b=secondary_b,
            parameter_b=parameter_b,
            tt_b=tt_b,
            rt_b=rt_b,
            platforms_b=platforms_b,
            bounding_wkt_b=bounding_wkt_b,
            depth_min_b=depth_min_b,
            depth_max_b=depth_max_b,
            tile_service_factory=tile_service_factory
        ),
        preservesPartitioning=True
    ).filter(
        lambda p_m_tuple: abs(
            iso_time_to_epoch(p_m_tuple[0].time) - iso_time_to_epoch(p_m_tuple[1].time)
        ) <= time_tolerance
    )

    if match_once:
        # Only the 'nearest' point for each primary should be returned. Add an extra map/reduce which calculates
        # the distance and finds the minimum

        # Method used for calculating the distance between 2 DomsPoints
        from pyproj import Geod

        def dist(primary, matchup):
            wgs84_geod = Geod(ellps='WGS84')
            lat1, lon1 = (primary.latitude, primary.longitude)
            lat2, lon2 = (matchup.latitude, matchup.longitude)
            az12, az21, distance = wgs84_geod.inv(lon1, lat1, lon2, lat2)
            return distance, time_dist(primary, matchup)

        def time_dist(primary, matchup):
            primary_time = iso_time_to_epoch(primary.time)
            matchup_time = iso_time_to_epoch(matchup.time)
            return abs(primary_time - matchup_time)

        rdd_filtered = rdd_filtered \
            .map(lambda primary_matchup: tuple([primary_matchup[0], tuple([primary_matchup[1], dist(primary_matchup[0], primary_matchup[1])])])) \
            .reduceByKey(lambda match_1, match_2: match_1 if match_1[1] < match_2[1] else match_2) \
            .mapValues(lambda x: [x[0]])
    else:
        rdd_filtered = rdd_filtered \
            .combineByKey(lambda value: [value],  # Create 1 element list
                          lambda value_list, value: value_list + [value],  # Add 1 element to list
                          lambda value_list_a, value_list_b: value_list_a + value_list_b)  # Add two lists together

    result_as_map = rdd_filtered.collectAsMap()

    return result_as_map


def determine_parllelism(num_tiles):
    """
    Try to stay at a maximum of 140 tiles per partition; But don't go over 128 partitions.
    Also, don't go below the default of 8
    """
    num_partitions = max(min(num_tiles / 140, 128), 8)
    return num_partitions


def add_meters_to_lon_lat(lon, lat, meters):
    """
    Uses a simple approximation of
    1 degree latitude = 111,111 meters
    1 degree longitude = 111,111 meters * cosine(latitude)
    :param lon: longitude to add meters to
    :param lat: latitude to add meters to
    :param meters: meters to add to the longitude and latitude values
    :return: (longitude, latitude) increased by given meters
    """
    longitude = lon + ((meters / 111111) * cos(radians(lat)))
    latitude = lat + (meters / 111111)

    return longitude, latitude


def get_insitu_unit(variable_name, insitu_schema):
    """
    Query the insitu API and retrieve the units for the given variable.
    If no units are available for this variable, return "None"
    """
    properties = insitu_schema.get('definitions', {}).get('observation', {}).get('properties', {})
    for observation_name, observation_value in properties.items():
        if observation_name == variable_name:
            return observation_value.get('units')


def tile_to_edge_points(tile):
    indices = tile.get_indices()
    edge_points = []

    for idx in indices:
        if tile.is_multi:
            data = [var_data[tuple(idx)] for var_data in tile.data]
        else:
            data = [tile.data[tuple(idx)]]

        edge_point = {
            'latitude': tile.latitudes[idx[1]],
            'longitude': tile.longitudes[idx[2]],
            'time': datetime.utcfromtimestamp(tile.times[idx[0]]).strftime('%Y-%m-%dT%H:%M:%SZ'),
            'source': tile.dataset,
            'platform': 'orbiting satellite',
            'device': None,
            'fileurl': tile.granule,
            'variables': tile.variables,
            'var_values': data
        }
        edge_points.append(edge_point)
    return edge_points


def match_satellite_to_insitu(tile_ids, primary_b, secondary_b, parameter_b, tt_b, rt_b, platforms_b,
                              bounding_wkt_b, depth_min_b, depth_max_b, tile_service_factory):
    the_time = datetime.now()
    tile_ids = list(tile_ids)
    if len(tile_ids) == 0:
        return []

    tile_service = tile_service_factory()

    # Determine the spatial temporal extents of this partition of tiles
    tiles_bbox = tile_service.get_bounding_box(tile_ids)
    tiles_min_time = tile_service.get_min_time(tile_ids)
    tiles_max_time = tile_service.get_max_time(tile_ids)

    # Increase spatial extents by the radius tolerance
    matchup_min_lon, matchup_min_lat = add_meters_to_lon_lat(tiles_bbox.bounds[0], tiles_bbox.bounds[1],
                                                             -1 * rt_b.value)
    matchup_max_lon, matchup_max_lat = add_meters_to_lon_lat(tiles_bbox.bounds[2], tiles_bbox.bounds[3], rt_b.value)

    # Don't go outside of the search domain
    search_min_x, search_min_y, search_max_x, search_max_y = wkt.loads(bounding_wkt_b.value).bounds
    matchup_min_lon = max(matchup_min_lon, search_min_x)
    matchup_min_lat = max(matchup_min_lat, search_min_y)
    matchup_max_lon = min(matchup_max_lon, search_max_x)
    matchup_max_lat = min(matchup_max_lat, search_max_y)

    # Find the centroid of the matchup bounding box and initialize the projections
    matchup_center = box(matchup_min_lon, matchup_min_lat, matchup_max_lon, matchup_max_lat).centroid.coords[0]
    aeqd_proj = pyproj.Proj(proj='aeqd', lon_0=matchup_center[0], lat_0=matchup_center[1])

    # Increase temporal extents by the time tolerance
    matchup_min_time = tiles_min_time - tt_b.value
    matchup_max_time = tiles_max_time + tt_b.value
    print("%s Time to determine spatial-temporal extents for partition %s to %s" % (
        str(datetime.now() - the_time), tile_ids[0], tile_ids[-1]))

    # Query edge for all points within the spatial-temporal extents of this partition
    is_insitu_dataset = edge_endpoints.get_provider_name(secondary_b.value) is not None

    if is_insitu_dataset:
        the_time = datetime.now()
        edge_session = requests.Session()
        edge_results = []
        with edge_session:
            for insitudata_name in secondary_b.value.split(','):
                bbox = ','.join(
                    [str(matchup_min_lon), str(matchup_min_lat), str(matchup_max_lon), str(matchup_max_lat)])
                edge_response = query_edge(insitudata_name, parameter_b.value, matchup_min_time, matchup_max_time, bbox,
                                           platforms_b.value, depth_min_b.value, depth_max_b.value, session=edge_session)
                if edge_response['total'] == 0:
                    continue
                r = edge_response['results']
                for p in r:
                    p['source'] = insitudata_name
                edge_results.extend(r)
        print("%s Time to call edge for partition %s to %s" % (str(datetime.now() - the_time), tile_ids[0], tile_ids[-1]))
        if len(edge_results) == 0:
            return []

        # Convert edge points to utm
        the_time = datetime.now()
        matchup_points = np.ndarray((len(edge_results), 2), dtype=np.float32)
        for n, edge_point in enumerate(edge_results):
            x, y = edge_point['longitude'], edge_point['latitude']
            matchup_points[n][0], matchup_points[n][1] = aeqd_proj(x, y)
    else:
        # Query nexus (cassandra? solr?) to find matching points.
        bbox = ','.join(
            [str(matchup_min_lon), str(matchup_min_lat), str(matchup_max_lon),
             str(matchup_max_lat)])
        west, south, east, north = [float(b) for b in bbox.split(",")]
        polygon = Polygon(
            [(west, south), (east, south), (east, north), (west, north), (west, south)])

        matchup_tiles = tile_service.find_tiles_in_polygon(
            bounding_polygon=polygon,
            ds=secondary_b.value,
            start_time=matchup_min_time,
            end_time=matchup_max_time,
            fetch_data=True,
            sort=['tile_min_time_dt asc', 'tile_min_lon asc', 'tile_min_lat asc'],
            rows=5000
        )

        # Convert Tile IDS to tiles and convert to UTM lat/lon projection.
        matchup_points = []
        for tile in matchup_tiles:
            valid_indices = tile.get_indices()
            primary_points = np.array([aeqd_proj(
                tile.longitudes[aslice[2]],
                tile.latitudes[aslice[1]]
            ) for aslice in valid_indices])
            matchup_points.extend(primary_points)

        # Convert tiles to 'edge points' which match the format of in-situ edge points.
        edge_results = []
        for matchup_tile in matchup_tiles:
            edge_results.extend(tile_to_edge_points(matchup_tile))

        matchup_points = np.array(matchup_points)

    print("%s Time to convert match points for partition %s to %s" % (
        str(datetime.now() - the_time), tile_ids[0], tile_ids[-1]))

    # Build kdtree from matchup points
    the_time = datetime.now()
    m_tree = spatial.cKDTree(matchup_points, leafsize=30)
    print("%s Time to build matchup tree" % (str(datetime.now() - the_time)))

    # The actual matching happens in the generator. This is so that we only load 1 tile into memory at a time
    match_generators = [match_tile_to_point_generator(tile_service, tile_id, m_tree, edge_results, bounding_wkt_b.value,
                                                      parameter_b.value, rt_b.value, aeqd_proj) for tile_id
                        in tile_ids]

    return chain(*match_generators)


def match_tile_to_point_generator(tile_service, tile_id, m_tree, edge_results, search_domain_bounding_wkt,
                                  search_parameter, radius_tolerance, aeqd_proj):
    from nexustiles.model.nexusmodel import NexusPoint
    from webservice.algorithms_spark.Matchup import DomsPoint  # Must import DomsPoint or Spark complains

    # Load tile
    try:
        the_time = datetime.now()
        tile = tile_service.mask_tiles_to_polygon(wkt.loads(search_domain_bounding_wkt),
                                                  tile_service.find_tile_by_id(tile_id))[0]
        print("%s Time to load tile %s" % (str(datetime.now() - the_time), tile_id))
    except IndexError:
        # This should only happen if all measurements in a tile become masked after applying the bounding polygon
        print('Tile is empty after masking spatially. Skipping this tile.')
        return

    # Convert valid tile lat,lon tuples to UTM tuples
    the_time = datetime.now()
    # Get list of indices of valid values
    valid_indices = tile.get_indices()
    primary_points = np.array(
        [aeqd_proj(tile.longitudes[aslice[2]], tile.latitudes[aslice[1]]) for
         aslice in valid_indices])

    print("%s Time to convert primary points for tile %s" % (str(datetime.now() - the_time), tile_id))

    a_time = datetime.now()
    p_tree = spatial.cKDTree(primary_points, leafsize=30)
    print("%s Time to build primary tree" % (str(datetime.now() - a_time)))

    a_time = datetime.now()
    matched_indexes = p_tree.query_ball_tree(m_tree, radius_tolerance)
    print("%s Time to query primary tree for tile %s" % (str(datetime.now() - a_time), tile_id))
    for i, point_matches in enumerate(matched_indexes):
        if len(point_matches) > 0:
            if tile.is_multi:
                data_vals = [tile_data[tuple(valid_indices[i])] for tile_data in tile.data]
            else:
                data_vals = tile.data[tuple(valid_indices[i])]
            p_nexus_point = NexusPoint(
                latitude=tile.latitudes[valid_indices[i][1]],
                longitude=tile.longitudes[valid_indices[i][2]],
                depth=None,
                time=tile.times[valid_indices[i][0]],
                index=valid_indices[i],
                data_vals=data_vals
            )

            p_doms_point = DomsPoint.from_nexus_point(p_nexus_point, tile=tile)
            for m_point_index in point_matches:
                m_doms_point = DomsPoint.from_edge_point(edge_results[m_point_index])
                yield p_doms_point, m_doms_point<|MERGE_RESOLUTION|>--- conflicted
+++ resolved
@@ -278,7 +278,6 @@
 
         threading.Thread(target=do_result_insert).start()
 
-<<<<<<< HEAD
         # Get only the first "result_size_limit" results
         matches = matches[0:result_size_limit]
 
@@ -286,14 +285,6 @@
                                   details=details, bounds=None,
                                   count=len(matches), computeOptions=None,
                                   executionId=execution_id)
-=======
-        if 0 < result_size_limit < len(matches):
-            result = DomsQueryResults(results=None, args=args, details=details, bounds=None, count=None,
-                                      computeOptions=None, executionId=execution_id, status_code=202)
-        else:
-            result = DomsQueryResults(results=matches, args=args, details=details, bounds=None, count=len(matches),
-                                      computeOptions=None, executionId=execution_id)
->>>>>>> 568d058c
 
         return result
 
@@ -317,7 +308,6 @@
             "lat": str(domspoint.latitude),
             "point": "Point(%s %s)" % (domspoint.longitude, domspoint.latitude),
             "time": datetime.strptime(domspoint.time, "%Y-%m-%dT%H:%M:%SZ").replace(tzinfo=UTC),
-            "depth": domspoint.depth,
             "fileurl": domspoint.file_url,
             "id": domspoint.data_id,
             "source": domspoint.source,
@@ -338,13 +328,10 @@
     exist in the source data file.
     :attribute variable_value: value at some point for the given
         variable.
-    :attribute variable_unit: Unit of the measurement. Will be None if
-    no unit is known.
     """
     variable_name: str = None
     cf_variable_name: str = None
     variable_value: float = None
-    variable_unit: Optional[str] = None
 
 
 class DomsPoint(object):
@@ -402,8 +389,7 @@
                 data.append(DataPoint(
                     variable_name=variable.variable_name,
                     variable_value=data_val,
-                    cf_variable_name=variable.standard_name,
-                    variable_unit=None
+                    cf_variable_name=variable.standard_name
                 ))
         point.data = data
 
@@ -439,13 +425,8 @@
         point.device = DomsPoint._variables_to_device(tile.variables)
         return point
 
-    insitu_schema = None
-
     @staticmethod
     def from_edge_point(edge_point):
-        if DomsPoint.insitu_schema is None:
-            DomsPoint.insitu_schema = query_insitu_schema()
-
         point = DomsPoint()
         x, y = edge_point['longitude'], edge_point['latitude']
 
@@ -458,7 +439,6 @@
         point.platform = edge_point.get('platform')
         point.device = edge_point.get('device')
         point.file_url = edge_point.get('fileurl')
-        point.depth = edge_point.get('depth')
 
         if 'code' in point.platform:
             point.platform = edge_point.get('platform')['code']
@@ -518,15 +498,11 @@
         # This is for in-situ secondary points
         for name in data_fields:
             val = edge_point.get(name)
-            if not val:
-                continue
-            unit = get_insitu_unit(name, DomsPoint.insitu_schema)
-            data.append(DataPoint(
-                variable_name=name,
-                cf_variable_name=name,
-                variable_value=val,
-                variable_unit=unit
-            ))
+            if val:
+                data.append(DataPoint(
+                    variable_name=name,
+                    variable_value=val
+                ))
 
 
         # This is for satellite secondary points
@@ -535,18 +511,17 @@
             data.extend([DataPoint(
                 variable_name=variable.variable_name,
                 variable_value=var_value,
-                cf_variable_name=variable.standard_name,
-                variable_unit=None
+                cf_variable_name=variable.standard_name
             ) for var_value, variable in zip(
                 edge_point['var_values'],
                 edge_point['variables']
             ) if var_value])
         point.data = data
 
-        if 'meta' in edge_point:
-            point.data_id = edge_point['meta']
-        else:
-            point.data_id = f'{point.time}:{point.longitude}:{point.latitude}'
+        try:
+            point.data_id = str(edge_point['id'])
+        except KeyError:
+            point.data_id = "%s:%s:%s" % (point.time, point.longitude, point.latitude)
 
         return point
 
@@ -609,12 +584,7 @@
             lat1, lon1 = (primary.latitude, primary.longitude)
             lat2, lon2 = (matchup.latitude, matchup.longitude)
             az12, az21, distance = wgs84_geod.inv(lon1, lat1, lon2, lat2)
-            return distance, time_dist(primary, matchup)
-
-        def time_dist(primary, matchup):
-            primary_time = iso_time_to_epoch(primary.time)
-            matchup_time = iso_time_to_epoch(matchup.time)
-            return abs(primary_time - matchup_time)
+            return distance
 
         rdd_filtered = rdd_filtered \
             .map(lambda primary_matchup: tuple([primary_matchup[0], tuple([primary_matchup[1], dist(primary_matchup[0], primary_matchup[1])])])) \
@@ -656,17 +626,6 @@
     return longitude, latitude
 
 
-def get_insitu_unit(variable_name, insitu_schema):
-    """
-    Query the insitu API and retrieve the units for the given variable.
-    If no units are available for this variable, return "None"
-    """
-    properties = insitu_schema.get('definitions', {}).get('observation', {}).get('properties', {})
-    for observation_name, observation_value in properties.items():
-        if observation_name == variable_name:
-            return observation_value.get('units')
-
-
 def tile_to_edge_points(tile):
     indices = tile.get_indices()
     edge_points = []
@@ -678,11 +637,10 @@
             data = [tile.data[tuple(idx)]]
 
         edge_point = {
-            'latitude': tile.latitudes[idx[1]],
-            'longitude': tile.longitudes[idx[2]],
+            'point': f'Point({tile.longitudes[idx[2]]} {tile.latitudes[idx[1]]})',
             'time': datetime.utcfromtimestamp(tile.times[idx[0]]).strftime('%Y-%m-%dT%H:%M:%SZ'),
             'source': tile.dataset,
-            'platform': 'orbiting satellite',
+            'platform': None,
             'device': None,
             'fileurl': tile.granule,
             'variables': tile.variables,
@@ -860,4 +818,61 @@
             p_doms_point = DomsPoint.from_nexus_point(p_nexus_point, tile=tile)
             for m_point_index in point_matches:
                 m_doms_point = DomsPoint.from_edge_point(edge_results[m_point_index])
-                yield p_doms_point, m_doms_point+                yield p_doms_point, m_doms_point
+
+
+def query_edge(dataset, variable, startTime, endTime, bbox, platform, depth_min, depth_max, itemsPerPage=1000,
+               startIndex=0, stats=True, session=None):
+    try:
+        startTime = datetime.utcfromtimestamp(startTime).strftime('%Y-%m-%dT%H:%M:%SZ')
+    except TypeError:
+        # Assume we were passed a properly formatted string
+        pass
+
+    try:
+        endTime = datetime.utcfromtimestamp(endTime).strftime('%Y-%m-%dT%H:%M:%SZ')
+    except TypeError:
+        # Assume we were passed a properly formatted string
+        pass
+
+    provider = edge_endpoints.get_provider_name(dataset)
+
+    params = {
+        "itemsPerPage": itemsPerPage,
+        "startTime": startTime,
+        "endTime": endTime,
+        "bbox": bbox,
+        "minDepth": depth_min,
+        "maxDepth": depth_max,
+        "provider": provider,
+        "project": dataset,
+        "platform": platform,
+    }
+
+    if variable is not None:
+        params["variable"] = variable
+
+    edge_response = {}
+
+    # Get all edge results
+    next_page_url = edge_endpoints.getEndpoint()
+    while next_page_url is not None and next_page_url != 'NA':
+        logging.debug(f'Edge request {next_page_url}')
+        if session is not None:
+            edge_page_request = session.get(next_page_url, params=params)
+        else:
+            edge_page_request = requests.get(next_page_url, params=params)
+
+        edge_page_request.raise_for_status()
+
+        edge_page_response = json.loads(edge_page_request.text)
+
+        if not edge_response:
+            edge_response = edge_page_response
+        else:
+            edge_response['results'].extend(edge_page_response['results'])
+
+        next_page_url = edge_page_response.get('next', None)
+        params = {}  # Remove params, they are already included in above URL
+
+    return edge_response