--- conflicted
+++ resolved
@@ -857,7 +857,6 @@
             p_doms_point = DomsPoint.from_nexus_point(p_nexus_point, tile=tile)
             for m_point_index in point_matches:
                 m_doms_point = DomsPoint.from_edge_point(edge_results[m_point_index])
-<<<<<<< HEAD
                 yield p_doms_point, m_doms_point
 
 
@@ -1060,7 +1059,4 @@
         next_page_url = edge_page_response.get('next', None)
         params = {}  # Remove params, they are already included in above URL
 
-    return edge_response
-=======
-                yield p_doms_point, m_doms_point
->>>>>>> 240ce1fc
+    return edge_response