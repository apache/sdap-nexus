# Licensed to the Apache Software Foundation (ASF) under one or more
# contributor license agreements.  See the NOTICE file distributed with
# this work for additional information regarding copyright ownership.
# The ASF licenses this file to You under the Apache License, Version 2.0
# (the "License"); you may not use this file except in compliance with
# the License.  You may obtain a copy of the License at
#
#   http://www.apache.org/licenses/LICENSE-2.0
#
# Unless required by applicable law or agreed to in writing, software
# distributed under the License is distributed on an "AS IS" BASIS,
# WITHOUT WARRANTIES OR CONDITIONS OF ANY KIND, either express or implied.
# See the License for the specific language governing permissions and
# limitations under the License.


from typing import Optional
import logging
import threading
from shapely.geometry import Polygon
from datetime import datetime
from itertools import chain
from math import cos, radians
from dataclasses import dataclass

import numpy as np
import pyproj
import requests
from pytz import timezone, UTC
from scipy import spatial
from shapely import wkt
from shapely.geometry import box

from webservice.NexusHandler import nexus_handler
from webservice.algorithms_spark.NexusCalcSparkHandler import NexusCalcSparkHandler
from webservice.algorithms.doms import config as edge_endpoints
from webservice.algorithms.doms import values as doms_values
from webservice.algorithms.doms.BaseDomsHandler import DomsQueryResults
from webservice.algorithms.doms.ResultsStorage import ResultsStorage
from webservice.algorithms.doms.insitu import query_insitu as query_edge
from webservice.algorithms.doms.insitu import query_insitu_schema
from webservice.webmodel import NexusProcessingException

EPOCH = timezone('UTC').localize(datetime(1970, 1, 1))
ISO_8601 = '%Y-%m-%dT%H:%M:%S%z'


class Schema:
    def __init__(self):
        self.schema = None

    def get(self):
        if self.schema is None:
            logging.info("No local schema; fetching")
            self.schema = query_insitu_schema()

        return self.schema


insitu_schema = Schema()


def iso_time_to_epoch(str_time):
    return (datetime.strptime(str_time, "%Y-%m-%dT%H:%M:%SZ").replace(
        tzinfo=UTC) - EPOCH).total_seconds()


@nexus_handler
class Matchup(NexusCalcSparkHandler):
    name = "Matchup"
    path = "/match_spark"
    description = "Match measurements between two or more datasets"

    params = {
        "primary": {
            "name": "Primary Dataset",
            "type": "string",
            "description": "The Primary dataset used to find matches for. Required"
        },
        "secondary": {
            "name": "Match-Up Datasets",
            "type": "comma-delimited string",
            "description": "The Dataset(s) being searched for measurements that match the Primary. Required"
        },
        "parameter": {
            "name": "Match-Up Parameter",
            "type": "string",
            "description": "The parameter of interest used for the match up. Only used for satellite to insitu matchups. Optional"
        },
        "startTime": {
            "name": "Start Time",
            "type": "string",
            "description": "Starting time in format YYYY-MM-DDTHH:mm:ssZ or seconds since EPOCH. Required"
        },
        "endTime": {
            "name": "End Time",
            "type": "string",
            "description": "Ending time in format YYYY-MM-DDTHH:mm:ssZ or seconds since EPOCH. Required"
        },
        "b": {
            "name": "Bounding box",
            "type": "comma-delimited float",
            "description": "Minimum (Western) Longitude, Minimum (Southern) Latitude, "
                           "Maximum (Eastern) Longitude, Maximum (Northern) Latitude. Required"
        },
        "depthMin": {
            "name": "Minimum Depth",
            "type": "float",
            "description": "Minimum depth of measurements. Must be less than depthMax. Optional. Default: no limit"
        },
        "depthMax": {
            "name": "Maximum Depth",
            "type": "float",
            "description": "Maximum depth of measurements. Must be greater than depthMin. Optional. Default: no limit"
        },
        "tt": {
            "name": "Time Tolerance",
            "type": "long",
            "description": "Tolerance in time (seconds) when comparing two measurements. Optional. Default: 86400"
        },
        "rt": {
            "name": "Radius Tolerance",
            "type": "float",
            "description": "Tolerance in radius (meters) when comparing two measurements. Optional. Default: 1000"
        },
        "platforms": {
            "name": "Platforms",
            "type": "comma-delimited integer",
            "description": "Platforms to include for matchup consideration. Required"
        },
        "matchOnce": {
            "name": "Match Once",
            "type": "boolean",
            "description": "Optional True/False flag used to determine if more than one match per primary point is returned. "
                           + "If true, only the nearest point will be returned for each primary point. "
                           + "If false, all points within the tolerances will be returned for each primary point. Default: False"
        },
        "resultSizeLimit": {
            "name": "Result Size Limit",
            "type": "int",
            "description": "Optional integer value that limits the number of results returned from the matchup. "
                           "If the number of primary matches is greater than this limit, the service will respond with "
                           "(HTTP 202: Accepted) and an empty response body. A value of 0 means return all results. "
                           "Default: 500"
        },
        "prioritizeDistance": {
            "name": "Prioritize distance",
            "type": "boolean",
            "description": "If true, prioritize distance over time when computing matches. If false, prioritize time over "
                           "distance. This is only relevant if matchOnce=true, because otherwise all matches will be "
                           "included so long as they fit within the user-provided tolerances. Default is true."
        }
    }
    singleton = True

    def __init__(self, algorithm_config=None, sc=None, tile_service_factory=None, config=None):
        NexusCalcSparkHandler.__init__(self, algorithm_config=algorithm_config, sc=sc, tile_service_factory=tile_service_factory)
        self.log = logging.getLogger(__name__)
        self.tile_service_factory = tile_service_factory
        self.config = config

    def parse_arguments(self, request):
        # Parse input arguments
        self.log.debug("Parsing arguments")
        try:
            bounding_polygon = request.get_bounding_polygon()
        except:
            raise NexusProcessingException(
                reason="'b' argument is required. Must be comma-delimited float formatted as Minimum (Western) Longitude, Minimum (Southern) Latitude, Maximum (Eastern) Longitude, Maximum (Northern) Latitude",
                code=400)
        primary_ds_name = request.get_argument('primary', None)
        if primary_ds_name is None:
            raise NexusProcessingException(reason="'primary' argument is required", code=400)
        secondary_ds_names = request.get_argument('secondary', None)
        if secondary_ds_names is None:
            raise NexusProcessingException(reason="'secondary' argument is required", code=400)

        parameter_s = request.get_argument('parameter')
        if parameter_s:
            insitu_params = get_insitu_params(insitu_schema.get())
            if parameter_s not in insitu_params:
                raise NexusProcessingException(
                    reason=f"Parameter {parameter_s} not supported. Must be one of {insitu_params}", code=400)

        try:
            start_time = request.get_start_datetime()
        except:
            raise NexusProcessingException(
                reason="'startTime' argument is required. Can be int value seconds from epoch or string format YYYY-MM-DDTHH:mm:ssZ",
                code=400)
        try:
            end_time = request.get_end_datetime()
        except:
            raise NexusProcessingException(
                reason="'endTime' argument is required. Can be int value seconds from epoch or string format YYYY-MM-DDTHH:mm:ssZ",
                code=400)

        if start_time > end_time:
            raise NexusProcessingException(
                reason="The starting time must be before the ending time. Received startTime: %s, endTime: %s" % (
                    request.get_start_datetime().strftime(ISO_8601), request.get_end_datetime().strftime(ISO_8601)),
                code=400)

        depth_min = request.get_decimal_arg('depthMin', default=None)
        depth_max = request.get_decimal_arg('depthMax', default=None)

        if depth_min is not None and depth_max is not None and depth_min >= depth_max:
            raise NexusProcessingException(
                reason="Depth Min should be less than Depth Max", code=400)

        time_tolerance = request.get_int_arg('tt', default=86400)
        radius_tolerance = request.get_decimal_arg('rt', default=1000.0)
        platforms = request.get_argument('platforms', None)
        if platforms is None:
            raise NexusProcessingException(reason="'platforms' argument is required", code=400)

        match_once = request.get_boolean_arg("matchOnce", default=False)

        result_size_limit = request.get_int_arg("resultSizeLimit", default=500)

        start_seconds_from_epoch = int((start_time - EPOCH).total_seconds())
        end_seconds_from_epoch = int((end_time - EPOCH).total_seconds())

<<<<<<< HEAD
        output_type = request.get_argument("output", default='JSON')

        caml_params = {}

        if output_type == 'CAML':
            primary = request.get_argument("camlPrimary")
            if primary is None:
                raise NexusProcessingException(reason="Primary dataset argument is required when outputting in CAML format", code=400)

            secondary = request.get_argument("camlSecondary")
            if secondary is None:
                raise NexusProcessingException(reason="Secondary dataset argument is required when outputting in CAML format", code=400)

            if secondary not in insitu_params:
                raise NexusProcessingException(
                    reason=f"Parameter {secondary} not supported. Must be one of {insitu_params}", code=400)

            parameter_s = secondary # Override parameter as it makes no sense for it to differ

            CHART_TYPES = [
                'time_series',
                'scatter',
                'histogram_primary',
                'histogram_secondary',
                'histogram_primary_timeseries',
                'histogram_secondary_timeseries',
                'trajectory'
            ]

            types_arg = request.get_argument("camlChartTypes")

            if types_arg is None:
                types = {
                    'time_series': False,
                    'scatter': True,
                    'histogram_primary': True,
                    'histogram_secondary': True,
                    'histogram_primary_timeseries': True,
                    'histogram_secondary_timeseries': True,
                    'trajectory': True
                }
            else:
                types_arg = types_arg.split(',')

                types = {
                    'time_series': False,
                    'scatter': False,
                    'histogram_primary': False,
                    'histogram_secondary': False,
                    'histogram_primary_timeseries': False,
                    'histogram_secondary_timeseries': False,
                    'trajectory': False
                }

                for t in types_arg:
                    if t not in CHART_TYPES:
                        raise NexusProcessingException(
                            reason=f"Invalid chart type argument: {t}",
                            code=400
                        )

                    types[t] = True

            caml_params['primary'] = primary
            caml_params['secondary'] = secondary
            caml_params['charts'] = types
            caml_params['format'] = 'Matchup'

            hist_bins = request.get_argument("camlHistBins")

            if hist_bins and (types['histogram_primary'] or types['histogram_secondary'] or
                              types['histogram_primary_timeseries'] or types['histogram_secondary_timeseries']):
                hist_bins = hist_bins.split(',')

                bins = []

                for b in hist_bins:
                    try:
                        v = int(b)
                        if v in bins:
                            raise NexusProcessingException(reason="duplicate bin in parameter", code=400)
                        bins.append(v)
                    except:
                        raise NexusProcessingException("non numeric argument provided for bins", code=400)

                if len(bins) == 0:
                    raise NexusProcessingException(reason='No bins given in argument', code=400)

                bins.sort()

                caml_params['histogram_bins'] = bins
=======
        prioritize_distance = request.get_boolean_arg("prioritizeDistance", default=True)

>>>>>>> d611d755

        return bounding_polygon, primary_ds_name, secondary_ds_names, parameter_s, \
               start_time, start_seconds_from_epoch, end_time, end_seconds_from_epoch, \
               depth_min, depth_max, time_tolerance, radius_tolerance, \
<<<<<<< HEAD
               platforms, match_once, result_size_limit, output_type, caml_params
=======
               platforms, match_once, result_size_limit, prioritize_distance
>>>>>>> d611d755

    def calc(self, request, **args):
        start = datetime.utcnow()
        # TODO Assuming Satellite primary
        bounding_polygon, primary_ds_name, secondary_ds_names, parameter_s, \
        start_time, start_seconds_from_epoch, end_time, end_seconds_from_epoch, \
        depth_min, depth_max, time_tolerance, radius_tolerance, \
<<<<<<< HEAD
        platforms, match_once, result_size_limit, output_type, caml_params = self.parse_arguments(request)
=======
        platforms, match_once, result_size_limit, prioritize_distance = self.parse_arguments(request)
>>>>>>> d611d755

        with ResultsStorage(self.config) as resultsStorage:

            execution_id = str(resultsStorage.insertExecution(None, start, None, None))

        self.log.debug("Querying for tiles in search domain")
        # Get tile ids in box
        tile_ids = [tile.tile_id for tile in
                    self._get_tile_service().find_tiles_in_polygon(bounding_polygon, primary_ds_name,
                                                             start_seconds_from_epoch, end_seconds_from_epoch,
                                                             fetch_data=False, fl='id',
                                                             sort=['tile_min_time_dt asc', 'tile_min_lon asc',
                                                                   'tile_min_lat asc'], rows=5000)]

        self.log.info('Found %s tile_ids', len(tile_ids))
        # Call spark_matchup
        self.log.debug("Calling Spark Driver")
        try:
            spark_result = spark_matchup_driver(tile_ids, wkt.dumps(bounding_polygon), primary_ds_name,
                                                secondary_ds_names, parameter_s, depth_min, depth_max, time_tolerance,
                                                radius_tolerance, platforms, match_once, self.tile_service_factory,
                                                prioritize_distance, sc=self._sc)
        except Exception as e:
            self.log.exception(e)
            raise NexusProcessingException(reason="An unknown error occurred while computing matches", code=500)

        end = datetime.utcnow()

        self.log.debug("Building and saving results")
        args = {
            "primary": primary_ds_name,
            "matchup": secondary_ds_names,
            "startTime": start_time,
            "endTime": end_time,
            "bbox": request.get_argument('b'),
            "timeTolerance": time_tolerance,
            "radiusTolerance": float(radius_tolerance),
            "platforms": platforms,
            "parameter": parameter_s
        }

        if output_type == 'CAML':
            args['caml_params'] = caml_params

        if depth_min is not None:
            args["depthMin"] = float(depth_min)

        if depth_max is not None:
            args["depthMax"] = float(depth_max)

        total_keys = len(list(spark_result.keys()))
        total_values = sum(len(v) for v in spark_result.values())
        details = {
            "timeToComplete": int((end - start).total_seconds()),
            "numSecondaryMatched": total_values,
            "numPrimaryMatched": total_keys
        }

        matches = Matchup.convert_to_matches(spark_result)

        def do_result_insert():
            with ResultsStorage(self.config) as storage:
                storage.insertResults(results=matches, params=args, stats=details,
                                      startTime=start, completeTime=end, userEmail="",
                                      execution_id=execution_id)

        threading.Thread(target=do_result_insert).start()

        # Get only the first "result_size_limit" results
        # '0' means returns everything
        if result_size_limit > 0:
            return_matches = matches[0:result_size_limit]
        else:
            return_matches = matches

        result = DomsQueryResults(results=return_matches, args=args,
                                  details=details, bounds=None,
                                  count=len(matches), computeOptions=None,
                                  executionId=execution_id)

        return result

    @classmethod
    def convert_to_matches(cls, spark_result):
        matches = []
        for primary_domspoint, matched_domspoints in spark_result.items():
            p_matched = [cls.domspoint_to_dict(p_match, 'secondary') for p_match in matched_domspoints]

            primary = cls.domspoint_to_dict(primary_domspoint, 'primary')
            primary['matches'] = list(p_matched)
            matches.append(primary)
        return matches

    @staticmethod
    def domspoint_to_dict(domspoint, data_key_name='data'):
        doms_dict = {
            "platform": doms_values.getPlatformById(domspoint.platform),
            "device": doms_values.getDeviceById(domspoint.device),
            "lon": str(domspoint.longitude),
            "lat": str(domspoint.latitude),
            "point": "Point(%s %s)" % (domspoint.longitude, domspoint.latitude),
            "time": datetime.strptime(domspoint.time, "%Y-%m-%dT%H:%M:%SZ").replace(tzinfo=UTC),
            "depth": domspoint.depth,
            "fileurl": domspoint.file_url,
            "id": domspoint.data_id,
            "source": domspoint.source,
            data_key_name: [data_point.__dict__ for data_point in domspoint.data]
        }
        return doms_dict


@dataclass
class DataPoint:
    """
    Represents a single point of data. This is used to construct the
    output of the matchup algorithm.

    :attribute variable_name: The name of the NetCDF variable.
    :attribute cf_variable_name: The CF standard_name of the
    NetCDF variable. This will be None if the standard_name does not
    exist in the source data file.
    :attribute variable_value: value at some point for the given
        variable.
    :attribute variable_unit: Unit of the measurement. Will be None if
    no unit is known.
    """
    variable_name: str = None
    cf_variable_name: str = None
    variable_value: float = None
    variable_unit: Optional[str] = None


class DomsPoint(object):
    def __init__(self, longitude=None, latitude=None, time=None, depth=None, data_id=None):

        self.time = time
        self.longitude = longitude
        self.latitude = latitude
        self.depth = depth
        self.data_id = data_id

        self.data = None

        self.source = None
        self.platform = None
        self.device = None
        self.file_url = None

        self.__id = id(self)

    def __repr__(self):
        return str(self.__dict__)

    def __eq__(self, other):
        return isinstance(other, DomsPoint) and other.__id == self.__id

    def __hash__(self):
        return hash(self.data_id) if self.data_id else id(self)

    @staticmethod
    def _variables_to_device(variables):
        """
        Given a list of science variables, attempt to determine what
        the correct device is. This method will only be used for
        satellite measurements, so the only options are 'scatterometers'
        or 'radiometers'

        :param variables: List of variable names
        :return: device id integer
        """
        for variable in variables:
            if 'wind' in variable.variable_name.lower():
                # scatterometers
                return 6
        # Assume radiometers
        return 5

    @staticmethod
    def from_nexus_point(nexus_point, tile=None):
        point = DomsPoint()

        point.data_id = "%s[%s]" % (tile.tile_id, nexus_point.index)

        if tile.is_multi:
            data_vals = nexus_point.data_vals
        else:
            data_vals = [nexus_point.data_vals]

        data = []
        for data_val, variable in zip(data_vals, tile.variables):
            if data_val:
                data.append(DataPoint(
                    variable_name=variable.variable_name,
                    variable_value=data_val,
                    cf_variable_name=variable.standard_name,
                    variable_unit=None
                ))
        point.data = data

        try:
            point.wind_v = tile.meta_data['wind_v'][tuple(nexus_point.index)].item()
        except (KeyError, IndexError):
            pass
        try:
            point.wind_direction = tile.meta_data['wind_dir'][tuple(nexus_point.index)].item()
        except (KeyError, IndexError):
            pass
        try:
            point.wind_speed = tile.meta_data['wind_speed'][tuple(nexus_point.index)].item()
        except (KeyError, IndexError):
            pass

        point.longitude = nexus_point.longitude.item()
        point.latitude = nexus_point.latitude.item()

        point.time = datetime.utcfromtimestamp(nexus_point.time).strftime('%Y-%m-%dT%H:%M:%SZ')

        try:
            point.depth = nexus_point.depth
        except KeyError:
            # No depth associated with this measurement
            pass

        point.sst_depth = 0
        point.source = tile.dataset
        point.file_url = tile.granule

        point.platform = 9
        point.device = DomsPoint._variables_to_device(tile.variables)
        return point

    @staticmethod
    def from_edge_point(edge_point):
        point = DomsPoint()
        x, y = edge_point['longitude'], edge_point['latitude']

        point.longitude = x
        point.latitude = y

        point.time = edge_point['time']

        point.source = edge_point.get('source')
        point.platform = edge_point.get('platform')
        point.device = edge_point.get('device')
        point.file_url = edge_point.get('fileurl')
        point.depth = edge_point.get('depth')

        if 'code' in point.platform:
            point.platform = edge_point.get('platform')['code']

        data_fields = [
            'air_pressure',
            'air_pressure_quality',
            'air_temperature',
            'air_temperature_quality',
            'dew_point_temperature',
            'dew_point_temperature_quality',
            'downwelling_longwave_flux_in_air',
            'downwelling_longwave_flux_in_air_quality',
            'downwelling_longwave_radiance_in_air',
            'downwelling_longwave_radiance_in_air_quality',
            'downwelling_shortwave_flux_in_air',
            'downwelling_shortwave_flux_in_air_quality',
            'mass_concentration_of_chlorophyll_in_sea_water',
            'mass_concentration_of_chlorophyll_in_sea_water_quality',
            'rainfall_rate',
            'rainfall_rate_quality',
            'relative_humidity',
            'relative_humidity_quality',
            'sea_surface_salinity',
            'sea_surface_salinity_quality',
            'sea_surface_skin_temperature',
            'sea_surface_skin_temperature_quality',
            'sea_surface_subskin_temperature',
            'sea_surface_subskin_temperature_quality',
            'sea_surface_temperature',
            'sea_surface_temperature_quality',
            'sea_water_density',
            'sea_water_density_quality',
            'sea_water_electrical_conductivity',
            'sea_water_electrical_conductivity_quality',
            'sea_water_practical_salinity',
            'sea_water_practical_salinity_quality',
            'sea_water_salinity',
            'sea_water_salinity_quality',
            'sea_water_temperature',
            'sea_water_temperature_quality',
            'surface_downwelling_photosynthetic_photon_flux_in_air',
            'surface_downwelling_photosynthetic_photon_flux_in_air_quality',
            'wet_bulb_temperature',
            'wet_bulb_temperature_quality',
            'wind_speed',
            'wind_speed_quality',
            'wind_from_direction',
            'wind_from_direction_quality',
            'wind_to_direction',
            'wind_to_direction_quality',
            'eastward_wind',
            'northward_wind',
            'wind_component_quality'
        ]
        data = []
        # This is for in-situ secondary points
        for name in data_fields:
            val = edge_point.get(name)
            if not val:
                continue
            unit = get_insitu_unit(name, insitu_schema.get())
            data.append(DataPoint(
                variable_name=name,
                cf_variable_name=name,
                variable_value=val,
                variable_unit=unit
            ))


        # This is for satellite secondary points
        if 'variables' in edge_point:

            data.extend([DataPoint(
                variable_name=variable.variable_name,
                variable_value=var_value,
                cf_variable_name=variable.standard_name,
                variable_unit=None
            ) for var_value, variable in zip(
                edge_point['var_values'],
                edge_point['variables']
            ) if var_value])
        point.data = data

        if 'meta' in edge_point:
            point.data_id = edge_point['meta']
        else:
            point.data_id = f'{point.time}:{point.longitude}:{point.latitude}'

        return point


from threading import Lock

DRIVER_LOCK = Lock()


def spark_matchup_driver(tile_ids, bounding_wkt, primary_ds_name, secondary_ds_names, parameter, depth_min, depth_max,
                         time_tolerance, radius_tolerance, platforms, match_once, tile_service_factory, prioritize_distance=True, sc=None):
    from functools import partial

    with DRIVER_LOCK:
        # Broadcast parameters
        primary_b = sc.broadcast(primary_ds_name)
        secondary_b = sc.broadcast(secondary_ds_names)
        depth_min_b = sc.broadcast(float(depth_min) if depth_min is not None else None)
        depth_max_b = sc.broadcast(float(depth_max) if depth_max is not None else None)
        tt_b = sc.broadcast(time_tolerance)
        rt_b = sc.broadcast(float(radius_tolerance))
        platforms_b = sc.broadcast(platforms)
        bounding_wkt_b = sc.broadcast(bounding_wkt)
        parameter_b = sc.broadcast(parameter)

        # Parallelize list of tile ids
        rdd = sc.parallelize(tile_ids, determine_parallelism(len(tile_ids)))

    # Map Partitions ( list(tile_id) )
    rdd_filtered = rdd.mapPartitions(
        partial(
            match_satellite_to_insitu,
            primary_b=primary_b,
            secondary_b=secondary_b,
            parameter_b=parameter_b,
            tt_b=tt_b,
            rt_b=rt_b,
            platforms_b=platforms_b,
            bounding_wkt_b=bounding_wkt_b,
            depth_min_b=depth_min_b,
            depth_max_b=depth_max_b,
            tile_service_factory=tile_service_factory
        ),
        preservesPartitioning=True
    ).filter(
        lambda p_m_tuple: abs(
            iso_time_to_epoch(p_m_tuple[0].time) - iso_time_to_epoch(p_m_tuple[1].time)
        ) <= time_tolerance
    )

    if match_once:
        # Only the 'nearest' point for each primary should be returned. Add an extra map/reduce which calculates
        # the distance and finds the minimum

        # Method used for calculating the distance between 2 DomsPoints
        from pyproj import Geod

        def dist(primary, matchup, prioritize_distance):
            wgs84_geod = Geod(ellps='WGS84')
            lat1, lon1 = (primary.latitude, primary.longitude)
            lat2, lon2 = (matchup.latitude, matchup.longitude)
            az12, az21, distance = wgs84_geod.inv(lon1, lat1, lon2, lat2)
            if prioritize_distance:
                return distance, time_dist(primary, matchup)
            return time_dist(primary, matchup), distance

        def time_dist(primary, matchup):
            primary_time = iso_time_to_epoch(primary.time)
            matchup_time = iso_time_to_epoch(matchup.time)
            return abs(primary_time - matchup_time)

        def filter_closest(matches):
            """
            Filter given matches. Find the closest match to the primary
            point and only keep other matches that match the same
            time/space as that point.

            :param matches: List of match tuples. Each tuple has the following format:
                1. The secondary match
                2. Tuple of form (space_dist, time_dist)
            """
            closest_point = min(matches, key=lambda match: match[1])[0]
            matches = list(filter(
                lambda match: match.latitude == closest_point.latitude and
                              match.longitude == closest_point.longitude and
                              match.time == closest_point.time, map(
                    lambda match: match[0], matches
                )
            ))
            return matches

        rdd_filtered = rdd_filtered.map(
            lambda primary_matchup: tuple(
                [primary_matchup[0], tuple([primary_matchup[1], dist(
                    primary_matchup[0],
                    primary_matchup[1],
                    prioritize_distance
                )])]
            )).combineByKey(
                lambda value: [value],
                lambda value_list, value: value_list + [value],
                lambda value_list_a, value_list_b: value_list_a + value_list_b
            ).mapValues(lambda matches: filter_closest(matches))
    else:
        rdd_filtered = rdd_filtered \
            .combineByKey(lambda value: [value],  # Create 1 element list
                          lambda value_list, value: value_list + [value],  # Add 1 element to list
                          lambda value_list_a, value_list_b: value_list_a + value_list_b)  # Add two lists together

    result_as_map = rdd_filtered.collectAsMap()

    return result_as_map


def determine_parallelism(num_tiles):
    """
    Try to stay at a maximum of 140 tiles per partition; But don't go over 128 partitions.
    Also, don't go below the default of 8
    """
    num_partitions = max(min(num_tiles / 140, 128), 8)
    return num_partitions


def add_meters_to_lon_lat(lon, lat, meters):
    """
    Uses a simple approximation of
    1 degree latitude = 111,111 meters
    1 degree longitude = 111,111 meters * cosine(latitude)
    :param lon: longitude to add meters to
    :param lat: latitude to add meters to
    :param meters: meters to add to the longitude and latitude values
    :return: (longitude, latitude) increased by given meters
    """
    longitude = lon + ((meters / 111111) * cos(radians(lat)))
    latitude = lat + (meters / 111111)

    return longitude, latitude


def get_insitu_params(insitu_schema):
    """
    Get all possible insitu params from the CDMS insitu schema
    """
    params = insitu_schema.get(
        'definitions', {}).get('observation', {}).get('properties', {})

    # Filter params so only variables with units are considered
    params = list(map(
        lambda param: param[0], filter(lambda param: 'units'in param[1], params.items())))
    return params


def get_insitu_unit(variable_name, insitu_schema):
    """
    Retrieve the units from the insitu api schema endpoint for the given variable.
    If no units are available for this variable, return "None"
    """
    properties = insitu_schema.get('definitions', {}).get('observation', {}).get('properties', {})
    for observation_name, observation_value in properties.items():
        if observation_name == variable_name:
            return observation_value.get('units')


def tile_to_edge_points(tile):
    indices = tile.get_indices()
    edge_points = []

    for idx in indices:
        if tile.is_multi:
            data = [var_data[tuple(idx)] for var_data in tile.data]
        else:
            data = [tile.data[tuple(idx)]]

        edge_point = {
            'latitude': tile.latitudes[idx[1]],
            'longitude': tile.longitudes[idx[2]],
            'time': datetime.utcfromtimestamp(tile.times[idx[0]]).strftime('%Y-%m-%dT%H:%M:%SZ'),
            'source': tile.dataset,
            'platform': 'orbiting satellite',
            'device': None,
            'fileurl': tile.granule,
            'variables': tile.variables,
            'var_values': data
        }
        edge_points.append(edge_point)
    return edge_points


def match_satellite_to_insitu(tile_ids, primary_b, secondary_b, parameter_b, tt_b, rt_b, platforms_b,
                              bounding_wkt_b, depth_min_b, depth_max_b, tile_service_factory):
    the_time = datetime.now()
    tile_ids = list(tile_ids)
    if len(tile_ids) == 0:
        return []

    tile_service = tile_service_factory()

    # Determine the spatial temporal extents of this partition of tiles
    tiles_bbox = tile_service.get_bounding_box(tile_ids)
    tiles_min_time = tile_service.get_min_time(tile_ids)
    tiles_max_time = tile_service.get_max_time(tile_ids)

    # Increase spatial extents by the radius tolerance
    matchup_min_lon, matchup_min_lat = add_meters_to_lon_lat(tiles_bbox.bounds[0], tiles_bbox.bounds[1],
                                                             -1 * rt_b.value)
    matchup_max_lon, matchup_max_lat = add_meters_to_lon_lat(tiles_bbox.bounds[2], tiles_bbox.bounds[3], rt_b.value)

    # Don't go outside of the search domain
    search_min_x, search_min_y, search_max_x, search_max_y = wkt.loads(bounding_wkt_b.value).bounds
    matchup_min_lon = max(matchup_min_lon, search_min_x)
    matchup_min_lat = max(matchup_min_lat, search_min_y)
    matchup_max_lon = min(matchup_max_lon, search_max_x)
    matchup_max_lat = min(matchup_max_lat, search_max_y)

    # Find the centroid of the matchup bounding box and initialize the projections
    matchup_center = box(matchup_min_lon, matchup_min_lat, matchup_max_lon, matchup_max_lat).centroid.coords[0]
    aeqd_proj = pyproj.Proj(proj='aeqd', lon_0=matchup_center[0], lat_0=matchup_center[1])

    # Increase temporal extents by the time tolerance
    matchup_min_time = tiles_min_time - tt_b.value
    matchup_max_time = tiles_max_time + tt_b.value
    print("%s Time to determine spatial-temporal extents for partition %s to %s" % (
        str(datetime.now() - the_time), tile_ids[0], tile_ids[-1]))

    # Query edge for all points within the spatial-temporal extents of this partition
    is_insitu_dataset = edge_endpoints.get_provider_name(secondary_b.value) is not None

    if is_insitu_dataset:
        the_time = datetime.now()
        edge_session = requests.Session()
        edge_results = []
        with edge_session:
            for insitudata_name in secondary_b.value.split(','):
                bbox = ','.join(
                    [str(matchup_min_lon), str(matchup_min_lat), str(matchup_max_lon), str(matchup_max_lat)])
                edge_response = query_edge(insitudata_name, parameter_b.value, matchup_min_time, matchup_max_time, bbox,
                                           platforms_b.value, depth_min_b.value, depth_max_b.value, session=edge_session)
                if edge_response['total'] == 0:
                    continue
                r = edge_response['results']
                for p in r:
                    p['source'] = insitudata_name
                edge_results.extend(r)
        print("%s Time to call edge for partition %s to %s" % (str(datetime.now() - the_time), tile_ids[0], tile_ids[-1]))
        if len(edge_results) == 0:
            return []

        # Convert edge points to utm
        the_time = datetime.now()
        matchup_points = np.ndarray((len(edge_results), 2), dtype=np.float32)
        for n, edge_point in enumerate(edge_results):
            x, y = edge_point['longitude'], edge_point['latitude']
            matchup_points[n][0], matchup_points[n][1] = aeqd_proj(x, y)
    else:
        # Query nexus (cassandra? solr?) to find matching points.
        bbox = ','.join(
            [str(matchup_min_lon), str(matchup_min_lat), str(matchup_max_lon),
             str(matchup_max_lat)])
        west, south, east, north = [float(b) for b in bbox.split(",")]
        polygon = Polygon(
            [(west, south), (east, south), (east, north), (west, north), (west, south)])

        # Find tile IDS from spatial/temporal bounds of partition
        matchup_tiles = tile_service.find_tiles_in_polygon(
            bounding_polygon=polygon,
            ds=secondary_b.value,
            start_time=matchup_min_time,
            end_time=matchup_max_time,
            fl='id',
            fetch_data=False,
            sort=['tile_min_time_dt asc', 'tile_min_lon asc', 'tile_min_lat asc'],
            rows=5000
        )

        # Convert Tile IDS to tiles and convert to UTM lat/lon projection.
        matchup_points = []
        edge_results = []
        for tile in matchup_tiles:
            # Retrieve tile data and convert to lat/lon projection
            tiles = tile_service.find_tile_by_id(tile.tile_id, fetch_data=True)
            tile = tiles[0]

            valid_indices = tile.get_indices()

            primary_points = np.array([aeqd_proj(
                tile.longitudes[aslice[2]],
                tile.latitudes[aslice[1]]
            ) for aslice in valid_indices])
            matchup_points.extend(primary_points)
            edge_results.extend(tile_to_edge_points(tile))

        if len(matchup_points) <= 0:
            return []
        matchup_points = np.array(matchup_points)

    print("%s Time to convert match points for partition %s to %s" % (
        str(datetime.now() - the_time), tile_ids[0], tile_ids[-1]))

    # Build kdtree from matchup points
    the_time = datetime.now()
    m_tree = spatial.cKDTree(matchup_points, leafsize=30)
    print("%s Time to build matchup tree" % (str(datetime.now() - the_time)))

    # The actual matching happens in the generator. This is so that we only load 1 tile into memory at a time
    match_generators = [match_tile_to_point_generator(tile_service, tile_id, m_tree, edge_results, bounding_wkt_b.value,
                                                      parameter_b.value, rt_b.value, aeqd_proj) for tile_id
                        in tile_ids]

    return chain(*match_generators)


def match_tile_to_point_generator(tile_service, tile_id, m_tree, edge_results, search_domain_bounding_wkt,
                                  search_parameter, radius_tolerance, aeqd_proj):
    from nexustiles.model.nexusmodel import NexusPoint
    from webservice.algorithms_spark.Matchup import DomsPoint  # Must import DomsPoint or Spark complains

    # Load tile
    try:
        the_time = datetime.now()
        tile = tile_service.mask_tiles_to_polygon(wkt.loads(search_domain_bounding_wkt),
                                                  tile_service.find_tile_by_id(tile_id))[0]
        print("%s Time to load tile %s" % (str(datetime.now() - the_time), tile_id))
    except IndexError:
        # This should only happen if all measurements in a tile become masked after applying the bounding polygon
        print('Tile is empty after masking spatially. Skipping this tile.')
        return

    # Convert valid tile lat,lon tuples to UTM tuples
    the_time = datetime.now()
    # Get list of indices of valid values
    valid_indices = tile.get_indices()
    primary_points = np.array(
        [aeqd_proj(tile.longitudes[aslice[2]], tile.latitudes[aslice[1]]) for
         aslice in valid_indices])

    print("%s Time to convert primary points for tile %s" % (str(datetime.now() - the_time), tile_id))

    a_time = datetime.now()
    p_tree = spatial.cKDTree(primary_points, leafsize=30)
    print("%s Time to build primary tree" % (str(datetime.now() - a_time)))

    a_time = datetime.now()
    matched_indexes = p_tree.query_ball_tree(m_tree, radius_tolerance)
    print("%s Time to query primary tree for tile %s" % (str(datetime.now() - a_time), tile_id))
    for i, point_matches in enumerate(matched_indexes):
        if len(point_matches) > 0:
            if tile.is_multi:
                data_vals = [tile_data[tuple(valid_indices[i])] for tile_data in tile.data]
            else:
                data_vals = tile.data[tuple(valid_indices[i])]
            p_nexus_point = NexusPoint(
                latitude=tile.latitudes[valid_indices[i][1]],
                longitude=tile.longitudes[valid_indices[i][2]],
                depth=None,
                time=tile.times[valid_indices[i][0]],
                index=valid_indices[i],
                data_vals=data_vals
            )

            p_doms_point = DomsPoint.from_nexus_point(p_nexus_point, tile=tile)
            for m_point_index in point_matches:
                m_doms_point = DomsPoint.from_edge_point(edge_results[m_point_index])
                yield p_doms_point, m_doms_point<|MERGE_RESOLUTION|>--- conflicted
+++ resolved
@@ -221,7 +221,9 @@
         start_seconds_from_epoch = int((start_time - EPOCH).total_seconds())
         end_seconds_from_epoch = int((end_time - EPOCH).total_seconds())
 
-<<<<<<< HEAD
+        prioritize_distance = request.get_boolean_arg("prioritizeDistance", default=True)
+
+
         output_type = request.get_argument("output", default='JSON')
 
         caml_params = {}
@@ -313,19 +315,12 @@
                 bins.sort()
 
                 caml_params['histogram_bins'] = bins
-=======
-        prioritize_distance = request.get_boolean_arg("prioritizeDistance", default=True)
-
->>>>>>> d611d755
 
         return bounding_polygon, primary_ds_name, secondary_ds_names, parameter_s, \
                start_time, start_seconds_from_epoch, end_time, end_seconds_from_epoch, \
                depth_min, depth_max, time_tolerance, radius_tolerance, \
-<<<<<<< HEAD
-               platforms, match_once, result_size_limit, output_type, caml_params
-=======
-               platforms, match_once, result_size_limit, prioritize_distance
->>>>>>> d611d755
+               platforms, match_once, result_size_limit, prioritize_distance, \
+               output_type, caml_params
 
     def calc(self, request, **args):
         start = datetime.utcnow()
@@ -333,11 +328,8 @@
         bounding_polygon, primary_ds_name, secondary_ds_names, parameter_s, \
         start_time, start_seconds_from_epoch, end_time, end_seconds_from_epoch, \
         depth_min, depth_max, time_tolerance, radius_tolerance, \
-<<<<<<< HEAD
-        platforms, match_once, result_size_limit, output_type, caml_params = self.parse_arguments(request)
-=======
-        platforms, match_once, result_size_limit, prioritize_distance = self.parse_arguments(request)
->>>>>>> d611d755
+        platforms, match_once, result_size_limit, prioritize_distance, output_type, \
+        caml_params = self.parse_arguments(request)
 
         with ResultsStorage(self.config) as resultsStorage:
 
