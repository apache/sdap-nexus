# Licensed to the Apache Software Foundation (ASF) under one or more
# contributor license agreements.  See the NOTICE file distributed with
# this work for additional information regarding copyright ownership.
# The ASF licenses this file to You under the Apache License, Version 2.0
# (the "License"); you may not use this file except in compliance with
# the License.  You may obtain a copy of the License at
#
#   http://www.apache.org/licenses/LICENSE-2.0
#
# Unless required by applicable law or agreed to in writing, software
# distributed under the License is distributed on an "AS IS" BASIS,
# WITHOUT WARRANTIES OR CONDITIONS OF ANY KIND, either express or implied.
# See the License for the specific language governing permissions and
# limitations under the License.


from typing import Optional
import logging
import threading
from shapely.geometry import Polygon
from datetime import datetime
from itertools import chain
from math import cos, radians
from dataclasses import dataclass

import numpy as np
import pyproj
import requests
from pytz import timezone, UTC
from scipy import spatial
from shapely import wkt
from shapely.geometry import box

from webservice.NexusHandler import nexus_handler
from webservice.algorithms_spark.NexusCalcSparkHandler import NexusCalcSparkHandler
from webservice.algorithms.doms import config as edge_endpoints
from webservice.algorithms.doms import values as doms_values
from webservice.algorithms.doms.BaseDomsHandler import DomsQueryResults
from webservice.algorithms.doms.ResultsStorage import ResultsStorage
from webservice.algorithms.doms.insitu import query_insitu as query_edge
from webservice.algorithms.doms.insitu import query_insitu_schema
from webservice.webmodel import NexusProcessingException

EPOCH = timezone('UTC').localize(datetime(1970, 1, 1))
ISO_8601 = '%Y-%m-%dT%H:%M:%S%z'


class Schema:
    def __init__(self):
        self.schema = None

    def get(self):
        if self.schema is None:
            logging.info("No local schema; fetching")
            self.schema = query_insitu_schema()

        return self.schema


insitu_schema = Schema()


def iso_time_to_epoch(str_time):
    return (datetime.strptime(str_time, "%Y-%m-%dT%H:%M:%SZ").replace(
        tzinfo=UTC) - EPOCH).total_seconds()


@nexus_handler
class Matchup(NexusCalcSparkHandler):
    name = "Matchup"
    path = "/match_spark"
    description = "Match measurements between two or more datasets"

    params = {
        "primary": {
            "name": "Primary Dataset",
            "type": "string",
            "description": "The Primary dataset used to find matches for. Required"
        },
        "secondary": {
            "name": "Match-Up Datasets",
            "type": "comma-delimited string",
            "description": "The Dataset(s) being searched for measurements that match the Primary. Required"
        },
        "parameter": {
            "name": "Match-Up Parameter",
            "type": "string",
            "description": "The parameter of interest used for the match up. Only used for satellite to insitu matchups. Optional"
        },
        "startTime": {
            "name": "Start Time",
            "type": "string",
            "description": "Starting time in format YYYY-MM-DDTHH:mm:ssZ or seconds since EPOCH. Required"
        },
        "endTime": {
            "name": "End Time",
            "type": "string",
            "description": "Ending time in format YYYY-MM-DDTHH:mm:ssZ or seconds since EPOCH. Required"
        },
        "b": {
            "name": "Bounding box",
            "type": "comma-delimited float",
            "description": "Minimum (Western) Longitude, Minimum (Southern) Latitude, "
                           "Maximum (Eastern) Longitude, Maximum (Northern) Latitude. Required"
        },
        "depthMin": {
            "name": "Minimum Depth",
            "type": "float",
            "description": "Minimum depth of measurements. Must be less than depthMax. Optional. Default: no limit"
        },
        "depthMax": {
            "name": "Maximum Depth",
            "type": "float",
            "description": "Maximum depth of measurements. Must be greater than depthMin. Optional. Default: no limit"
        },
        "tt": {
            "name": "Time Tolerance",
            "type": "long",
            "description": "Tolerance in time (seconds) when comparing two measurements. Optional. Default: 86400"
        },
        "rt": {
            "name": "Radius Tolerance",
            "type": "float",
            "description": "Tolerance in radius (meters) when comparing two measurements. Optional. Default: 1000"
        },
        "platforms": {
            "name": "Platforms",
            "type": "comma-delimited integer",
            "description": "Platforms to include for matchup consideration. Required"
        },
        "matchOnce": {
            "name": "Match Once",
            "type": "boolean",
            "description": "Optional True/False flag used to determine if more than one match per primary point is returned. "
                           + "If true, only the nearest point will be returned for each primary point. "
                           + "If false, all points within the tolerances will be returned for each primary point. Default: False"
        },
        "resultSizeLimit": {
            "name": "Result Size Limit",
            "type": "int",
            "description": "Optional integer value that limits the number of results returned from the matchup. "
                           "If the number of primary matches is greater than this limit, the service will respond with "
                           "(HTTP 202: Accepted) and an empty response body. A value of 0 means return all results. "
                           "Default: 500"
        }
    }
    singleton = True

    def __init__(self, algorithm_config=None, sc=None, tile_service_factory=None, config=None):
        NexusCalcSparkHandler.__init__(self, algorithm_config=algorithm_config, sc=sc, tile_service_factory=tile_service_factory)
        self.log = logging.getLogger(__name__)
        self.tile_service_factory = tile_service_factory
        self.config = config

    def parse_arguments(self, request):
        # Parse input arguments
        self.log.debug("Parsing arguments")
        try:
            bounding_polygon = request.get_bounding_polygon()
        except:
            raise NexusProcessingException(
                reason="'b' argument is required. Must be comma-delimited float formatted as Minimum (Western) Longitude, Minimum (Southern) Latitude, Maximum (Eastern) Longitude, Maximum (Northern) Latitude",
                code=400)
        primary_ds_name = request.get_argument('primary', None)
        if primary_ds_name is None:
            raise NexusProcessingException(reason="'primary' argument is required", code=400)
        secondary_ds_names = request.get_argument('secondary', None)
        if secondary_ds_names is None:
            raise NexusProcessingException(reason="'secondary' argument is required", code=400)

        parameter_s = request.get_argument('parameter')
        insitu_params = get_insitu_params(insitu_schema.get())
        if parameter_s and parameter_s not in insitu_params:
            raise NexusProcessingException(
                reason=f"Parameter {parameter_s} not supported. Must be one of {insitu_params}", code=400)

        try:
            start_time = request.get_start_datetime()
        except:
            raise NexusProcessingException(
                reason="'startTime' argument is required. Can be int value seconds from epoch or string format YYYY-MM-DDTHH:mm:ssZ",
                code=400)
        try:
            end_time = request.get_end_datetime()
        except:
            raise NexusProcessingException(
                reason="'endTime' argument is required. Can be int value seconds from epoch or string format YYYY-MM-DDTHH:mm:ssZ",
                code=400)

        if start_time > end_time:
            raise NexusProcessingException(
                reason="The starting time must be before the ending time. Received startTime: %s, endTime: %s" % (
                    request.get_start_datetime().strftime(ISO_8601), request.get_end_datetime().strftime(ISO_8601)),
                code=400)

        depth_min = request.get_decimal_arg('depthMin', default=None)
        depth_max = request.get_decimal_arg('depthMax', default=None)

        if depth_min is not None and depth_max is not None and depth_min >= depth_max:
            raise NexusProcessingException(
                reason="Depth Min should be less than Depth Max", code=400)

        time_tolerance = request.get_int_arg('tt', default=86400)
        radius_tolerance = request.get_decimal_arg('rt', default=1000.0)
        platforms = request.get_argument('platforms', None)
        if platforms is None:
            raise NexusProcessingException(reason="'platforms' argument is required", code=400)

        match_once = request.get_boolean_arg("matchOnce", default=False)

        result_size_limit = request.get_int_arg("resultSizeLimit", default=500)

        start_seconds_from_epoch = int((start_time - EPOCH).total_seconds())
        end_seconds_from_epoch = int((end_time - EPOCH).total_seconds())

        return bounding_polygon, primary_ds_name, secondary_ds_names, parameter_s, \
               start_time, start_seconds_from_epoch, end_time, end_seconds_from_epoch, \
               depth_min, depth_max, time_tolerance, radius_tolerance, \
               platforms, match_once, result_size_limit

    def calc(self, request, **args):
        start = datetime.utcnow()
        # TODO Assuming Satellite primary
        bounding_polygon, primary_ds_name, secondary_ds_names, parameter_s, \
        start_time, start_seconds_from_epoch, end_time, end_seconds_from_epoch, \
        depth_min, depth_max, time_tolerance, radius_tolerance, \
        platforms, match_once, result_size_limit = self.parse_arguments(request)

        if self._get_tile_service().supports_direct_bounds_to_tile():
            self._get_tile_service().get_datastore().open_dataset(primary_ds_name)

        with ResultsStorage(self.config) as resultsStorage:

            execution_id = str(resultsStorage.insertExecution(None, start, None, None))

        self.log.debug("Querying for tiles in search domain")
        # Get tile ids in box
        if not self._get_tile_service().supports_direct_bounds_to_tile():
            tile_ids = [tile.tile_id for tile in
                        self._get_tile_service().find_tiles_in_polygon(bounding_polygon, primary_ds_name,
                                                                 start_seconds_from_epoch, end_seconds_from_epoch,
                                                                 fetch_data=False, fl='id',
                                                                 sort=['tile_min_time_dt asc', 'tile_min_lon asc',
                                                                       'tile_min_lat asc'], rows=5000)]
        else:
            bb = bounding_polygon.bounds

            tile_ids = [self._get_tile_service().bounds_to_direct_tile_id(bb[1], bb[0], bb[3], bb[2], start_time, end_time)]

        self.log.info('Found %s tile_ids', len(tile_ids))
        # Call spark_matchup
        self.log.debug("Calling Spark Driver")
        try:
            spark_result = spark_matchup_driver(tile_ids, wkt.dumps(bounding_polygon), primary_ds_name,
                                                secondary_ds_names, parameter_s, depth_min, depth_max, time_tolerance,
                                                radius_tolerance, platforms, match_once, self.tile_service_factory, sc=self._sc)
        except Exception as e:
            self.log.exception(e)
            raise NexusProcessingException(reason="An unknown error occurred while computing matches", code=500)

        end = datetime.utcnow()

        self.log.debug("Building and saving results")
        args = {
            "primary": primary_ds_name,
            "matchup": secondary_ds_names,
            "startTime": start_time,
            "endTime": end_time,
            "bbox": request.get_argument('b'),
            "timeTolerance": time_tolerance,
            "radiusTolerance": float(radius_tolerance),
            "platforms": platforms,
            "parameter": parameter_s
        }

        if depth_min is not None:
            args["depthMin"] = float(depth_min)

        if depth_max is not None:
            args["depthMax"] = float(depth_max)

        total_keys = len(list(spark_result.keys()))
        total_values = sum(len(v) for v in spark_result.values())
        details = {
            "timeToComplete": int((end - start).total_seconds()),
            "numSecondaryMatched": total_values,
            "numPrimaryMatched": total_keys
        }

        matches = Matchup.convert_to_matches(spark_result)

        def do_result_insert():
            with ResultsStorage(self.config) as storage:
                storage.insertResults(results=matches, params=args, stats=details,
                                      startTime=start, completeTime=end, userEmail="",
                                      execution_id=execution_id)

        threading.Thread(target=do_result_insert).start()

        # Get only the first "result_size_limit" results
        # '0' means returns everything
        if result_size_limit > 0:
            matches = matches[0:result_size_limit]

        result = DomsQueryResults(results=matches, args=args,
                                  details=details, bounds=None,
                                  count=len(matches), computeOptions=None,
                                  executionId=execution_id)

        return result

    @classmethod
    def convert_to_matches(cls, spark_result):
        matches = []
        for primary_domspoint, matched_domspoints in spark_result.items():
            p_matched = [cls.domspoint_to_dict(p_match, 'secondary') for p_match in matched_domspoints]

            primary = cls.domspoint_to_dict(primary_domspoint, 'primary')
            primary['matches'] = list(p_matched)
            matches.append(primary)
        return matches

    @staticmethod
    def domspoint_to_dict(domspoint, data_key_name='data'):
        doms_dict = {
            "platform": doms_values.getPlatformById(domspoint.platform),
            "device": doms_values.getDeviceById(domspoint.device),
            "lon": str(domspoint.longitude),
            "lat": str(domspoint.latitude),
            "point": "Point(%s %s)" % (domspoint.longitude, domspoint.latitude),
            "time": datetime.strptime(domspoint.time, "%Y-%m-%dT%H:%M:%SZ").replace(tzinfo=UTC),
            "depth": domspoint.depth,
            "fileurl": domspoint.file_url,
            "id": domspoint.data_id,
            "source": domspoint.source,
            data_key_name: [data_point.__dict__ for data_point in domspoint.data]
        }
        return doms_dict


@dataclass
class DataPoint:
    """
    Represents a single point of data. This is used to construct the
    output of the matchup algorithm.

    :attribute variable_name: The name of the NetCDF variable.
    :attribute cf_variable_name: The CF standard_name of the
    NetCDF variable. This will be None if the standard_name does not
    exist in the source data file.
    :attribute variable_value: value at some point for the given
        variable.
    :attribute variable_unit: Unit of the measurement. Will be None if
    no unit is known.
    """
    variable_name: str = None
    cf_variable_name: str = None
    variable_value: float = None
    variable_unit: Optional[str] = None


class DomsPoint(object):
    def __init__(self, longitude=None, latitude=None, time=None, depth=None, data_id=None):

        self.time = time
        self.longitude = longitude
        self.latitude = latitude
        self.depth = depth
        self.data_id = data_id

        self.data = None

        self.source = None
        self.platform = None
        self.device = None
        self.file_url = None

    def __repr__(self):
        return str(self.__dict__)

    @staticmethod
    def _variables_to_device(variables):
        """
        Given a list of science variables, attempt to determine what
        the correct device is. This method will only be used for
        satellite measurements, so the only options are 'scatterometers'
        or 'radiometers'

        :param variables: List of variable names
        :return: device id integer
        """
        for variable in variables:
            if 'wind' in variable.variable_name.lower():
                # scatterometers
                return 6
        # Assume radiometers
        return 5

    @staticmethod
    def from_nexus_point(nexus_point, tile=None):
        point = DomsPoint()

        point.data_id = "%s[%s]" % (tile.tile_id, nexus_point.index)

        if tile.is_multi:
            data_vals = nexus_point.data_vals
        else:
            data_vals = [nexus_point.data_vals]

        data = []
        for data_val, variable in zip(data_vals, tile.variables):
            if data_val:
                data.append(DataPoint(
                    variable_name=variable.variable_name,
                    variable_value=data_val,
                    cf_variable_name=variable.standard_name,
                    variable_unit=None
                ))
        point.data = data

        try:
            point.wind_v = tile.meta_data['wind_v'][tuple(nexus_point.index)].item()
        except (KeyError, IndexError):
            pass
        try:
            point.wind_direction = tile.meta_data['wind_dir'][tuple(nexus_point.index)].item()
        except (KeyError, IndexError):
            pass
        try:
            point.wind_speed = tile.meta_data['wind_speed'][tuple(nexus_point.index)].item()
        except (KeyError, IndexError):
            pass

        point.longitude = nexus_point.longitude.item()
        point.latitude = nexus_point.latitude.item()

        if not isinstance(nexus_point.time, np.datetime64):
            point.time = datetime.utcfromtimestamp(nexus_point.time).strftime('%Y-%m-%dT%H:%M:%SZ')
        else:
            point.time = np.datetime_as_string(np.array([nexus_point.time]), unit='s', timezone='UTC')[0]

        try:
            point.depth = nexus_point.depth
        except KeyError:
            # No depth associated with this measurement
            pass

        point.sst_depth = 0
        point.source = tile.dataset
        point.file_url = tile.granule

        point.platform = 9
        point.device = DomsPoint._variables_to_device(tile.variables)
        return point

    @staticmethod
    def from_edge_point(edge_point):
        point = DomsPoint()
        x, y = edge_point['longitude'], edge_point['latitude']

        point.longitude = x
        point.latitude = y

        point.time = edge_point['time']

        point.source = edge_point.get('source')
        point.platform = edge_point.get('platform')
        point.device = edge_point.get('device')
        point.file_url = edge_point.get('fileurl')
        point.depth = edge_point.get('depth')

        if 'code' in point.platform:
            point.platform = edge_point.get('platform')['code']

        data_fields = [
            'air_pressure',
            'air_pressure_quality',
            'air_temperature',
            'air_temperature_quality',
            'dew_point_temperature',
            'dew_point_temperature_quality',
            'downwelling_longwave_flux_in_air',
            'downwelling_longwave_flux_in_air_quality',
            'downwelling_longwave_radiance_in_air',
            'downwelling_longwave_radiance_in_air_quality',
            'downwelling_shortwave_flux_in_air',
            'downwelling_shortwave_flux_in_air_quality',
            'mass_concentration_of_chlorophyll_in_sea_water',
            'mass_concentration_of_chlorophyll_in_sea_water_quality',
            'rainfall_rate',
            'rainfall_rate_quality',
            'relative_humidity',
            'relative_humidity_quality',
            'sea_surface_salinity',
            'sea_surface_salinity_quality',
            'sea_surface_skin_temperature',
            'sea_surface_skin_temperature_quality',
            'sea_surface_subskin_temperature',
            'sea_surface_subskin_temperature_quality',
            'sea_surface_temperature',
            'sea_surface_temperature_quality',
            'sea_water_density',
            'sea_water_density_quality',
            'sea_water_electrical_conductivity',
            'sea_water_electrical_conductivity_quality',
            'sea_water_practical_salinity',
            'sea_water_practical_salinity_quality',
            'sea_water_salinity',
            'sea_water_salinity_quality',
            'sea_water_temperature',
            'sea_water_temperature_quality',
            'surface_downwelling_photosynthetic_photon_flux_in_air',
            'surface_downwelling_photosynthetic_photon_flux_in_air_quality',
            'wet_bulb_temperature',
            'wet_bulb_temperature_quality',
            'wind_speed',
            'wind_speed_quality',
            'wind_from_direction',
            'wind_from_direction_quality',
            'wind_to_direction',
            'wind_to_direction_quality',
            'eastward_wind',
            'northward_wind',
            'wind_component_quality'
        ]
        data = []
        # This is for in-situ secondary points
        for name in data_fields:
            val = edge_point.get(name)
            if not val:
                continue
            unit = get_insitu_unit(name, insitu_schema.get())
            data.append(DataPoint(
                variable_name=name,
                cf_variable_name=name,
                variable_value=val,
                variable_unit=unit
            ))


        # This is for satellite secondary points
        if 'variables' in edge_point:

            data.extend([DataPoint(
                variable_name=variable.variable_name,
                variable_value=var_value,
                cf_variable_name=variable.standard_name,
                variable_unit=None
            ) for var_value, variable in zip(
                edge_point['var_values'],
                edge_point['variables']
            ) if var_value])
        point.data = data

        if 'meta' in edge_point:
            point.data_id = edge_point['meta']
        else:
            point.data_id = f'{point.time}:{point.longitude}:{point.latitude}'

        return point


from threading import Lock

DRIVER_LOCK = Lock()


def spark_matchup_driver(tile_ids, bounding_wkt, primary_ds_name, secondary_ds_names, parameter, depth_min, depth_max,
                         time_tolerance, radius_tolerance, platforms, match_once, tile_service_factory, sc=None):
    from functools import partial

    with DRIVER_LOCK:
        # Broadcast parameters
        primary_b = sc.broadcast(primary_ds_name)
        secondary_b = sc.broadcast(secondary_ds_names)
        depth_min_b = sc.broadcast(float(depth_min) if depth_min is not None else None)
        depth_max_b = sc.broadcast(float(depth_max) if depth_max is not None else None)
        tt_b = sc.broadcast(time_tolerance)
        rt_b = sc.broadcast(float(radius_tolerance))
        platforms_b = sc.broadcast(platforms)
        bounding_wkt_b = sc.broadcast(bounding_wkt)
        parameter_b = sc.broadcast(parameter)

        # Parallelize list of tile ids
        rdd = sc.parallelize(tile_ids, determine_parallelism(len(tile_ids)))

    # Map Partitions ( list(tile_id) )
    rdd_filtered = rdd.mapPartitions(
        partial(
            match_satellite_to_insitu,
            primary_b=primary_b,
            secondary_b=secondary_b,
            parameter_b=parameter_b,
            tt_b=tt_b,
            rt_b=rt_b,
            platforms_b=platforms_b,
            bounding_wkt_b=bounding_wkt_b,
            depth_min_b=depth_min_b,
            depth_max_b=depth_max_b,
            tile_service_factory=tile_service_factory
        ),
        preservesPartitioning=True
    ).filter(
        lambda p_m_tuple: abs(
            iso_time_to_epoch(p_m_tuple[0].time) - iso_time_to_epoch(p_m_tuple[1].time)
        ) <= time_tolerance
    )

    if match_once:
        # Only the 'nearest' point for each primary should be returned. Add an extra map/reduce which calculates
        # the distance and finds the minimum

        # Method used for calculating the distance between 2 DomsPoints
        from pyproj import Geod

        def dist(primary, matchup):
            wgs84_geod = Geod(ellps='WGS84')
            lat1, lon1 = (primary.latitude, primary.longitude)
            lat2, lon2 = (matchup.latitude, matchup.longitude)
            az12, az21, distance = wgs84_geod.inv(lon1, lat1, lon2, lat2)
            return distance, time_dist(primary, matchup)

        def time_dist(primary, matchup):
            primary_time = iso_time_to_epoch(primary.time)
            matchup_time = iso_time_to_epoch(matchup.time)
            return abs(primary_time - matchup_time)

        def filter_closest(matches):
            """
            Filter given matches. Find the closest match to the primary
            point and only keep other matches that match the same
            time/space as that point.

            :param matches: List of match tuples. Each tuple has the following format:
                1. The secondary match
                2. Tuple of form (space_dist, time_dist)
            """
            closest_point = min(matches, key=lambda match: match[1])[0]
            matches = list(filter(
                lambda match: match.latitude == closest_point.latitude and
                              match.longitude == closest_point.longitude and
                              match.time == closest_point.time, map(
                    lambda match: match[0], matches
                )
            ))
            return matches

        rdd_filtered = rdd_filtered.map(
            lambda primary_matchup: tuple(
                [primary_matchup[0], tuple([primary_matchup[1], dist(primary_matchup[0], primary_matchup[1])])]
            )).combineByKey(
                lambda value: [value],
                lambda value_list, value: value_list + [value],
                lambda value_list_a, value_list_b: value_list_a + value_list_b
            ).mapValues(lambda matches: filter_closest(matches))
    else:
        rdd_filtered = rdd_filtered \
            .combineByKey(lambda value: [value],  # Create 1 element list
                          lambda value_list, value: value_list + [value],  # Add 1 element to list
                          lambda value_list_a, value_list_b: value_list_a + value_list_b)  # Add two lists together

    result_as_map = rdd_filtered.collectAsMap()

    return result_as_map


def determine_parallelism(num_tiles):
    """
    Try to stay at a maximum of 140 tiles per partition; But don't go over 128 partitions.
    Also, don't go below the default of 8
    """
    num_partitions = max(min(num_tiles / 140, 128), 8)
    return num_partitions


def add_meters_to_lon_lat(lon, lat, meters):
    """
    Uses a simple approximation of
    1 degree latitude = 111,111 meters
    1 degree longitude = 111,111 meters * cosine(latitude)
    :param lon: longitude to add meters to
    :param lat: latitude to add meters to
    :param meters: meters to add to the longitude and latitude values
    :return: (longitude, latitude) increased by given meters
    """
    longitude = lon + ((meters / 111111) * cos(radians(lat)))
    latitude = lat + (meters / 111111)

    return longitude, latitude


def get_insitu_params(insitu_schema):
    """
    Get all possible insitu params from the CDMS insitu schema
    """
    params = insitu_schema.get(
        'definitions', {}).get('observation', {}).get('properties', {})

    # Filter params so only variables with units are considered
    params = list(map(
        lambda param: param[0], filter(lambda param: 'units'in param[1], params.items())))
    return params


def get_insitu_unit(variable_name, insitu_schema):
    """
    Retrieve the units from the insitu api schema endpoint for the given variable.
    If no units are available for this variable, return "None"
    """
    properties = insitu_schema.get('definitions', {}).get('observation', {}).get('properties', {})
    for observation_name, observation_value in properties.items():
        if observation_name == variable_name:
            return observation_value.get('units')


def tile_to_edge_points(tile):
    indices = tile.get_indices()
    edge_points = []

    for idx in indices:
        if tile.is_multi:
            data = [var_data[tuple(idx)] for var_data in tile.data]
        else:
            data = [tile.data[tuple(idx)]]

        edge_point = {
            'latitude': tile.latitudes[idx[1]],
            'longitude': tile.longitudes[idx[2]],
            'time': datetime.utcfromtimestamp(tile.times[idx[0]]).strftime('%Y-%m-%dT%H:%M:%SZ'),
            'source': tile.dataset,
            'platform': 'orbiting satellite',
            'device': None,
            'fileurl': tile.granule,
            'variables': tile.variables,
            'var_values': data
        }
        edge_points.append(edge_point)
    return edge_points


def match_satellite_to_insitu(tile_ids, primary_b, secondary_b, parameter_b, tt_b, rt_b, platforms_b,
                              bounding_wkt_b, depth_min_b, depth_max_b, tile_service_factory):
    the_time = datetime.now()
    tile_ids = list(tile_ids)
    if len(tile_ids) == 0:
        return []

    tile_service = tile_service_factory()

    # Determine the spatial temporal extents of this partition of tiles
    if not tile_service.supports_direct_bounds_to_tile():
        tiles_bbox = tile_service.get_bounding_box(tile_ids)
        tiles_min_time = tile_service.get_min_time(tile_ids)
        tiles_max_time = tile_service.get_max_time(tile_ids)
    else:
        from dateutil import parser
        from nexustiles.dao.ZarrProxy import ZarrProxy

        parts = ZarrProxy.parse_tile_id_to_bounds(tile_ids[0])

<<<<<<< HEAD
=======
        tile_service.get_datastore().open_dataset(primary_b.value)

>>>>>>> 26a49c31
        tiles_bbox = box(parts['min_lon'], parts['min_lat'], parts['max_lon'], parts['max_lat'])
        tiles_min_time = int((parser.parse(parts['start_time']) - EPOCH).total_seconds())
        tiles_max_time = int((parser.parse(parts['end_time']) - EPOCH).total_seconds())

    # Increase spatial extents by the radius tolerance
    matchup_min_lon, matchup_min_lat = add_meters_to_lon_lat(tiles_bbox.bounds[0], tiles_bbox.bounds[1],
                                                             -1 * rt_b.value)
    matchup_max_lon, matchup_max_lat = add_meters_to_lon_lat(tiles_bbox.bounds[2], tiles_bbox.bounds[3], rt_b.value)

    # Don't go outside of the search domain
    search_min_x, search_min_y, search_max_x, search_max_y = wkt.loads(bounding_wkt_b.value).bounds
    matchup_min_lon = max(matchup_min_lon, search_min_x)
    matchup_min_lat = max(matchup_min_lat, search_min_y)
    matchup_max_lon = min(matchup_max_lon, search_max_x)
    matchup_max_lat = min(matchup_max_lat, search_max_y)

    # Find the centroid of the matchup bounding box and initialize the projections
    matchup_center = box(matchup_min_lon, matchup_min_lat, matchup_max_lon, matchup_max_lat).centroid.coords[0]
    aeqd_proj = pyproj.Proj(proj='aeqd', lon_0=matchup_center[0], lat_0=matchup_center[1])

    # Increase temporal extents by the time tolerance
    matchup_min_time = tiles_min_time - tt_b.value
    matchup_max_time = tiles_max_time + tt_b.value
    print("%s Time to determine spatial-temporal extents for partition %s to %s" % (
        str(datetime.now() - the_time), tile_ids[0], tile_ids[-1]))

    # Query edge for all points within the spatial-temporal extents of this partition
    is_insitu_dataset = edge_endpoints.get_provider_name(secondary_b.value) is not None

    if is_insitu_dataset:
        the_time = datetime.now()
        edge_session = requests.Session()
        edge_results = []
        with edge_session:
            for insitudata_name in secondary_b.value.split(','):
                bbox = ','.join(
                    [str(matchup_min_lon), str(matchup_min_lat), str(matchup_max_lon), str(matchup_max_lat)])
                edge_response = query_edge(insitudata_name, parameter_b.value, matchup_min_time, matchup_max_time, bbox,
                                           platforms_b.value, depth_min_b.value, depth_max_b.value, session=edge_session)
                if edge_response['total'] == 0:
                    continue
                r = edge_response['results']
                for p in r:
                    p['source'] = insitudata_name
                edge_results.extend(r)
        print("%s Time to call edge for partition %s to %s" % (str(datetime.now() - the_time), tile_ids[0], tile_ids[-1]))
        if len(edge_results) == 0:
            return []

        # Convert edge points to utm
        the_time = datetime.now()
        matchup_points = np.ndarray((len(edge_results), 2), dtype=np.float32)
        for n, edge_point in enumerate(edge_results):
            x, y = edge_point['longitude'], edge_point['latitude']
            matchup_points[n][0], matchup_points[n][1] = aeqd_proj(x, y)
    else:
        # Query nexus (cassandra? solr?) to find matching points.
        bbox = ','.join(
            [str(matchup_min_lon), str(matchup_min_lat), str(matchup_max_lon),
             str(matchup_max_lat)])
        west, south, east, north = [float(b) for b in bbox.split(",")]
        polygon = Polygon(
            [(west, south), (east, south), (east, north), (west, north), (west, south)])

        if not tile_service.supports_direct_bounds_to_tile():
            matchup_tiles = tile_service.find_tiles_in_polygon(
                bounding_polygon=polygon,
                ds=secondary_b.value,
                start_time=matchup_min_time,
                end_time=matchup_max_time,
                fetch_data=True,
                sort=['tile_min_time_dt asc', 'tile_min_lon asc', 'tile_min_lat asc'],
                rows=5000
            )
        else:
            matchup_tiles = tile_service.get_nexus_data_for_bounds(matchup_min_lat, matchup_min_lon,
                                                                   matchup_max_lat, matchup_max_lon,
                                                                   matchup_min_time, matchup_max_time)

            tile_ids = [tile_service.bounds_to_direct_tile_id(matchup_min_lat, matchup_min_lon,
                                                                   matchup_max_lat, matchup_max_lon,
                                                                   matchup_min_time, matchup_max_time)]

        # Convert Tile IDS to tiles and convert to UTM lat/lon projection.
        matchup_points = []
        for tile in matchup_tiles:
            valid_indices = tile.get_indices()
            primary_points = np.array([aeqd_proj(
                tile.longitudes[aslice[2]],
                tile.latitudes[aslice[1]]
            ) for aslice in valid_indices])
            matchup_points.extend(primary_points)

        # Convert tiles to 'edge points' which match the format of in-situ edge points.
        edge_results = []
        for matchup_tile in matchup_tiles:
            edge_results.extend(tile_to_edge_points(matchup_tile))

        matchup_points = np.array(matchup_points)

    print("%s Time to convert match points for partition %s to %s" % (
        str(datetime.now() - the_time), tile_ids[0], tile_ids[-1]))

    # Build kdtree from matchup points
    the_time = datetime.now()
    m_tree = spatial.cKDTree(matchup_points, leafsize=30)
    print("%s Time to build matchup tree" % (str(datetime.now() - the_time)))

    # The actual matching happens in the generator. This is so that we only load 1 tile into memory at a time
    match_generators = [match_tile_to_point_generator(tile_service, tile_id, m_tree, edge_results, bounding_wkt_b.value,
                                                      parameter_b.value, rt_b.value, aeqd_proj) for tile_id
                        in tile_ids]

    return chain(*match_generators)


def match_tile_to_point_generator(tile_service, tile_id, m_tree, edge_results, search_domain_bounding_wkt,
                                  search_parameter, radius_tolerance, aeqd_proj):
    from nexustiles.model.nexusmodel import NexusPoint
    from webservice.algorithms_spark.Matchup import DomsPoint  # Must import DomsPoint or Spark complains
    from nexustiles.dao import ZarrProxy

    # Load tile
    try:
        the_time = datetime.now()
        if not tile_service.supports_direct_bounds_to_tile():
            tile = tile_service.mask_tiles_to_polygon(wkt.loads(search_domain_bounding_wkt),
                                                      tile_service.find_tile_by_id(tile_id))[0]
        else:
            tile = tile_service.fetch_direct_by_id(tile_id)[0].as_model_tile()
        print("%s Time to load tile %s" % (str(datetime.now() - the_time), tile_id))
    except IndexError:
        # This should only happen if all measurements in a tile become masked after applying the bounding polygon
        print('Tile is empty after masking spatially. Skipping this tile.')
        return

    # Convert valid tile lat,lon tuples to UTM tuples
    the_time = datetime.now()
    # Get list of indices of valid values

    valid_indices = tile.get_indices()
    primary_points = np.array(
        [aeqd_proj(tile.longitudes[aslice[2]], tile.latitudes[aslice[1]]) for
         aslice in valid_indices])

    print("%s Time to convert primary points for tile %s" % (str(datetime.now() - the_time), tile_id))

    a_time = datetime.now()
    p_tree = spatial.cKDTree(primary_points, leafsize=30)
    print("%s Time to build primary tree" % (str(datetime.now() - a_time)))

    a_time = datetime.now()
    matched_indexes = p_tree.query_ball_tree(m_tree, radius_tolerance)
    print("%s Time to query primary tree for tile %s" % (str(datetime.now() - a_time), tile_id))
    for i, point_matches in enumerate(matched_indexes):
        if len(point_matches) > 0:
            if tile.is_multi:
                data_vals = [tile_data[tuple(valid_indices[i])] for tile_data in tile.data]
            else:
                data_vals = tile.data[tuple(valid_indices[i])]
            p_nexus_point = NexusPoint(
                latitude=tile.latitudes[valid_indices[i][1]],
                longitude=tile.longitudes[valid_indices[i][2]],
                depth=None,
                time=tile.times[valid_indices[i][0]],
                index=valid_indices[i],
                data_vals=data_vals
            )

            p_doms_point = DomsPoint.from_nexus_point(p_nexus_point, tile=tile)
            for m_point_index in point_matches:
                m_doms_point = DomsPoint.from_edge_point(edge_results[m_point_index])
                yield p_doms_point, m_doms_point


def mock_query_edge(dataset, variable, startTime, endTime, bbox, platform, depth_min, depth_max, itemsPerPage=1000,
               startIndex=0, stats=True, session=None):
    mock_response = True

    if mock_response:
        return{
"total": 2,
	"results": [
		{
			"depth": -99999.0,
			"latitude": 29.87,
			"longitude": -79.74,
			"meta": "https://rda.ucar.edu/php/icoadsuid.php?uid=ORQ2YD",
			"platform": {
				"type": "7",
				"code": "42",
				"id": "13871"
			},
			"time": "2018-05-21T18:49:48Z",
			"provider": "NCAR",
			"project": "ICOADS Release 3.0",
			"platform_code": "42",
			"air_pressure": None,
			"air_pressure_quality": None,
			"air_temperature": None,
			"air_temperature_quality": None,
			"dew_point_temperature": None,
			"dew_point_temperature_quality": None,
			"downwelling_longwave_flux_in_air": None,
			"downwelling_longwave_flux_in_air_quality": None,
			"downwelling_longwave_radiance_in_air": None,
			"downwelling_longwave_radiance_in_air_quality": None,
			"downwelling_shortwave_flux_in_air": None,
			"downwelling_shortwave_flux_in_air_quality": None,
			"mass_concentration_of_chlorophyll_in_sea_water": None,
			"mass_concentration_of_chlorophyll_in_sea_water_quality": None,
			"rainfall_rate": None,
			"rainfall_rate_quality": None,
			"relative_humidity": None,
			"relative_humidity_quality": None,
			"sea_surface_salinity": None,
			"sea_surface_salinity_quality": None,
			"sea_surface_skin_temperature": None,
			"sea_surface_skin_temperature_quality": None,
			"sea_surface_subskin_temperature": None,
			"sea_surface_subskin_temperature_quality": None,
			"sea_surface_temperature": None,
			"sea_surface_temperature_quality": None,
			"sea_water_density": None,
			"sea_water_density_quality": None,
			"sea_water_electrical_conductivity": None,
			"sea_water_electrical_conductivity_quality": None,
			"sea_water_practical_salinity": None,
			"sea_water_practical_salinity_quality": None,
			"sea_water_salinity": None,
			"sea_water_salinity_quality": None,
			"sea_water_temperature": 26.1,
			"sea_water_temperature_quality": 1,
			"surface_downwelling_photosynthetic_photon_flux_in_air": None,
			"surface_downwelling_photosynthetic_photon_flux_in_air_quality": None,
			"wet_bulb_temperature": None,
			"wet_bulb_temperature_quality": None,
			"wind_speed": None,
			"wind_speed_quality": None,
			"wind_from_direction": None,
			"wind_from_direction_quality": None,
			"wind_to_direction": None,
			"wind_to_direction_quality": None,
			"eastward_wind": None,
			"northward_wind": None,
			"wind_component_quality": None,
			"device": None,
			"job_id": "84c9ca0c-207d-4e78-aa1d-4eeaec87d2a5"
		},
		{
			"depth": 0.0,
			"latitude": 29.87,
			"longitude": -79.74,
			"meta": "https://rda.ucar.edu/php/icoadsuid.php?uid=ORQ2YD",
			"platform": {
				"type": "7",
				"code": "42",
				"id": "13871"
			},
			"time": "2018-05-21T18:49:48Z",
			"provider": "NCAR",
			"project": "ICOADS Release 3.0",
			"platform_code": "42",
			"air_pressure": 1020.2,
			"air_pressure_quality": 1,
			"air_temperature": None,
			"air_temperature_quality": None,
			"dew_point_temperature": None,
			"dew_point_temperature_quality": None,
			"downwelling_longwave_flux_in_air": None,
			"downwelling_longwave_flux_in_air_quality": None,
			"downwelling_longwave_radiance_in_air": None,
			"downwelling_longwave_radiance_in_air_quality": None,
			"downwelling_shortwave_flux_in_air": None,
			"downwelling_shortwave_flux_in_air_quality": None,
			"mass_concentration_of_chlorophyll_in_sea_water": None,
			"mass_concentration_of_chlorophyll_in_sea_water_quality": None,
			"rainfall_rate": None,
			"rainfall_rate_quality": None,
			"relative_humidity": None,
			"relative_humidity_quality": None,
			"sea_surface_salinity": None,
			"sea_surface_salinity_quality": None,
			"sea_surface_skin_temperature": None,
			"sea_surface_skin_temperature_quality": None,
			"sea_surface_subskin_temperature": None,
			"sea_surface_subskin_temperature_quality": None,
			"sea_surface_temperature": None,
			"sea_surface_temperature_quality": None,
			"sea_water_density": None,
			"sea_water_density_quality": None,
			"sea_water_electrical_conductivity": None,
			"sea_water_electrical_conductivity_quality": None,
			"sea_water_practical_salinity": None,
			"sea_water_practical_salinity_quality": None,
			"sea_water_salinity": None,
			"sea_water_salinity_quality": None,
			"sea_water_temperature": None,
			"sea_water_temperature_quality": None,
			"surface_downwelling_photosynthetic_photon_flux_in_air": None,
			"surface_downwelling_photosynthetic_photon_flux_in_air_quality": None,
			"wet_bulb_temperature": None,
			"wet_bulb_temperature_quality": None,
			"wind_speed": None,
			"wind_speed_quality": None,
			"wind_from_direction": None,
			"wind_from_direction_quality": None,
			"wind_to_direction": None,
			"wind_to_direction_quality": None,
			"eastward_wind": None,
			"northward_wind": None,
			"wind_component_quality": None,
			"device": None,
			"job_id": "84c9ca0c-207d-4e78-aa1d-4eeaec87d2a5"
		}
	],
	"last": "keep browsing next till there is nothing left",
	"first": "http://doms.jpl.nasa.gov/insitu/1.0/query_data_doms_custom_pagination?itemsPerPage=1000&startTime=2018-05-10T21:00:00Z&endTime=2018-05-29T21:00:00Z&bbox=-100.0,20.0,-79.0,29.884000009000008&minDepth=-20.0&maxDepth=10.0&provider=NCAR&project=ICOADS Release 3.0&platform=42",
	"prev": "http://doms.jpl.nasa.gov/insitu/1.0/query_data_doms_custom_pagination?itemsPerPage=1000&startTime=2018-05-10T21:00:00Z&endTime=2018-05-29T21:00:00Z&bbox=-100.0,20.0,-79.0,29.884000009000008&minDepth=-20.0&maxDepth=10.0&provider=NCAR&project=ICOADS Release 3.0&platform=42&markerTime=2018-05-21T18:49:48Z",
	"next": "http://doms.jpl.nasa.gov/insitu/1.0/query_data_doms_custom_pagination?itemsPerPage=1000&startTime=2018-05-10T21:00:00Z&endTime=2018-05-29T21:00:00Z&bbox=-100.0,20.0,-79.0,29.884000009000008&minDepth=-20.0&maxDepth=10.0&provider=NCAR&project=ICOADS Release 3.0&platform=42&markerTime=2018-05-21T18:49:48Z&markerPlatform=3e7554e05503a345ffb806810d4b04fc0ff7e9c631d865ccbfbbce24c2e7817f"
        }

    try:
        startTime = datetime.utcfromtimestamp(startTime).strftime('%Y-%m-%dT%H:%M:%SZ')
    except TypeError:
        # Assume we were passed a properly formatted string
        pass

    try:
        endTime = datetime.utcfromtimestamp(endTime).strftime('%Y-%m-%dT%H:%M:%SZ')
    except TypeError:
        # Assume we were passed a properly formatted string
        pass

    provider = edge_endpoints.get_provider_name(dataset)

    params = {
        "itemsPerPage": itemsPerPage,
        "startTime": startTime,
        "endTime": endTime,
        "bbox": bbox,
        "minDepth": depth_min,
        "maxDepth": depth_max,
        "provider": provider,
        "project": dataset,
        "platform": platform,
    }

    if variable is not None:
        params["variable"] = variable

    edge_response = {}

    # Get all edge results
    next_page_url = edge_endpoints.getEndpoint()
    while next_page_url is not None and next_page_url != 'NA':
        logging.info(f'Edge request {next_page_url}')
        if session is not None:
            edge_page_request = session.get(next_page_url, params=params)
        else:
            edge_page_request = requests.get(next_page_url, params=params)

        edge_page_request.raise_for_status()

        edge_page_response = json.loads(edge_page_request.text)

        if not edge_response:
            edge_response = edge_page_response
        else:
            edge_response['results'].extend(edge_page_response['results'])

        next_page_url = edge_page_response.get('next', None)
        params = {}  # Remove params, they are already included in above URL

    return edge_response<|MERGE_RESOLUTION|>--- conflicted
+++ resolved
@@ -758,11 +758,8 @@
 
         parts = ZarrProxy.parse_tile_id_to_bounds(tile_ids[0])
 
-<<<<<<< HEAD
-=======
         tile_service.get_datastore().open_dataset(primary_b.value)
 
->>>>>>> 26a49c31
         tiles_bbox = box(parts['min_lon'], parts['min_lat'], parts['max_lon'], parts['max_lat'])
         tiles_min_time = int((parser.parse(parts['start_time']) - EPOCH).total_seconds())
         tiles_max_time = int((parser.parse(parts['end_time']) - EPOCH).total_seconds())
