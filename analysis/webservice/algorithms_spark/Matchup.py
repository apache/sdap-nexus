--- conflicted
+++ resolved
@@ -847,66 +847,4 @@
             p_doms_point = DomsPoint.from_nexus_point(p_nexus_point, tile=tile)
             for m_point_index in point_matches:
                 m_doms_point = DomsPoint.from_edge_point(edge_results[m_point_index])
-<<<<<<< HEAD
-                yield p_doms_point, m_doms_point
-
-
-def query_edge(dataset, variable, startTime, endTime, bbox, platform, depth_min, depth_max, itemsPerPage=1000,
-               startIndex=0, stats=True, session=None):
-    try:
-        startTime = datetime.utcfromtimestamp(startTime).strftime('%Y-%m-%dT%H:%M:%SZ')
-    except TypeError:
-        # Assume we were passed a properly formatted string
-        pass
-
-    try:
-        endTime = datetime.utcfromtimestamp(endTime).strftime('%Y-%m-%dT%H:%M:%SZ')
-    except TypeError:
-        # Assume we were passed a properly formatted string
-        pass
-
-    provider = edge_endpoints.get_provider_name(dataset)
-
-    params = {
-        "itemsPerPage": itemsPerPage,
-        "startTime": startTime,
-        "endTime": endTime,
-        "bbox": bbox,
-        "minDepth": depth_min,
-        "maxDepth": depth_max,
-        "provider": provider,
-        "project": dataset,
-        "platform": platform,
-    }
-
-    if variable is not None:
-        params["variable"] = variable
-
-    edge_response = {}
-
-    # Get all edge results
-    next_page_url = edge_endpoints.getEndpoint()
-    while next_page_url is not None and next_page_url != 'NA':
-        the_time = datetime.now()
-        if session is not None:
-            edge_page_request = session.get(next_page_url, params=params)
-        else:
-            edge_page_request = requests.get(next_page_url, params=params)
-
-        edge_page_request.raise_for_status()
-        logging.info("%s Time to query edge %s", datetime.now() - the_time, edge_page_request.url)
-
-        edge_page_response = json.loads(edge_page_request.text)
-
-        if not edge_response:
-            edge_response = edge_page_response
-        else:
-            edge_response['results'].extend(edge_page_response['results'])
-
-        next_page_url = edge_page_response.get('next', None)
-        params = {}  # Remove params, they are already included in above URL
-
-    return edge_response
-=======
-                yield p_doms_point, m_doms_point
->>>>>>> a9932a9e
+                yield p_doms_point, m_doms_point