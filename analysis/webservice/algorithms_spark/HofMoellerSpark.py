--- conflicted
+++ resolved
@@ -13,10 +13,8 @@
 # See the License for the specific language governing permissions and
 # limitations under the License.
 
-import sys
 import itertools
 import logging
-import traceback
 from cStringIO import StringIO
 from datetime import datetime
 
@@ -40,50 +38,7 @@
 LONGITUDE = 1
 
 
-<<<<<<< HEAD
-class LongitudeHofMoellerCalculator(object):
-    @staticmethod
-    def longitude_time_hofmoeller_stats(tile_in_spark):
-
-        (tile_id, index, min_lat, max_lat, min_lon, max_lon) = tile_in_spark
-
-        tile_service = NexusTileService()
-        try:
-            # Load the dataset tile
-            tile = tile_service.find_tile_by_id(tile_id)[0]
-            # Mask it to the search domain
-            tile = tile_service.mask_tiles_to_bbox(min_lat, max_lat, min_lon, max_lon, [tile])[0]
-        except IndexError:
-            return None
-
-        stat = {
-            'sequence': index,
-            'time': np.ma.min(tile.times),
-            'iso_time': tile.min_time.strftime(ISO_8601),
-            'lons': []
-        }
-        points = list(tile.nexus_point_generator())
-        data = sorted(points, key=lambda p: p.longitude)
-        points_by_lon = itertools.groupby(data, key=lambda p: p.longitude)
-
-        for lon, points_at_lon in points_by_lon:
-            values_at_lon = np.array([point.data_val for point in points_at_lon])
-            stat['lons'].append({
-                'longitude': float(lon),
-                'cnt': len(values_at_lon),
-                'mean': np.mean(values_at_lon).item(),
-                'max': np.max(values_at_lon).item(),
-                'min': np.min(values_at_lon).item(),
-                'std': np.std(values_at_lon).item()
-            })
-
-        return stat
-
-
-class LatitudeHofMoellerCalculator(object):
-=======
 class HofMoellerCalculator(object):
->>>>>>> 75931580
     @staticmethod
     def hofmoeller_stats(tile_in_spark):
 
@@ -98,33 +53,8 @@
             tile = tile_service.mask_tiles_to_bbox(min_lat, max_lat,
                                                    min_lon, max_lon, [tile])[0]
         except IndexError:
-            #return None
+            # return None
             return []
-
-<<<<<<< HEAD
-        stat = {
-            'sequence': index,
-            'time': np.ma.min(tile.times),
-            'iso_time': tile.min_time.strftime(ISO_8601),
-            'lats': []
-        }
-
-        points = list(tile.nexus_point_generator())
-        data = sorted(points, key=lambda p: p.latitude)
-        points_by_lat = itertools.groupby(data, key=lambda p: p.latitude)
-
-        for lat, points_at_lat in points_by_lat:
-            values_at_lat = np.array([point.data_val for point in points_at_lat])
-
-            stat['lats'].append({
-                'latitude': float(lat),
-                'cnt': len(values_at_lat),
-                'mean': np.mean(values_at_lat).item(),
-                'max': np.max(values_at_lat).item(),
-                'min': np.min(values_at_lat).item(),
-                'std': np.std(values_at_lat).item()
-            })
-=======
         t = np.ma.min(tile.times)
         stats = []
 
@@ -137,14 +67,13 @@
             # Longitude-Time Map (Average over latitudes)
             data = sorted(points, key=lambda p: p.longitude)
             points_by_coord = itertools.groupby(data, key=lambda p: p.longitude)
-            
- 
+
         for coord, points_at_coord in points_by_coord:
             values_at_coord = np.array([[p.data_val,
-                                        np.cos(np.radians(p.latitude))]
+                                         np.cos(np.radians(p.latitude))]
                                         for p in points_at_coord])
-            vals = np.nan_to_num(values_at_coord[:,0])
-            weights = values_at_coord[:,1]
+            vals = np.nan_to_num(values_at_coord[:, 0])
+            weights = values_at_coord[:, 1]
             coord_cnt = len(values_at_coord)
             if latlon == 0:
                 # Latitude-Time Map (Average over longitudes)
@@ -156,7 +85,6 @@
                 # In this case we need to weight by cos(lat)
                 weighted_sum = np.dot(vals, weights)
                 sum_of_weights = np.sum(weights).item()
->>>>>>> 75931580
 
             stats.append(((t, float(coord)), (t, index, float(coord),
                                               coord_cnt,
@@ -316,24 +244,26 @@
 
 
 def hof_tuple_combine(t1, t2):
-    return (t1[0], # Time
-            t1[1], # Sequence (index)
-            t1[2], # Coordinate on axis (latitude or longitude)
-            t1[3] + t2[3], # Number of values
-            t1[4] + t2[4], # Sum of values (weighted for lon-time maps)
-            t1[5] + t2[5], # Sum of weights (= # of values for lat-time maps)
-            max(t1[6], t2[6]), # Maximum value
-            min(t1[7], t2[7]), # Minimum value
-            parallel_variance(t1[4]/t1[5], t1[3], t1[8], 
-                              t2[4]/t2[5], t2[3], t2[8])) # Variance
+    return (t1[0],  # Time
+            t1[1],  # Sequence (index)
+            t1[2],  # Coordinate on axis (latitude or longitude)
+            t1[3] + t2[3],  # Number of values
+            t1[4] + t2[4],  # Sum of values (weighted for lon-time maps)
+            t1[5] + t2[5],  # Sum of weights (= # of values for lat-time maps)
+            max(t1[6], t2[6]),  # Maximum value
+            min(t1[7], t2[7]),  # Minimum value
+            parallel_variance(t1[4] / t1[5], t1[3], t1[8],
+                              t2[4] / t2[5], t2[3], t2[8]))  # Variance
+
 
 def hof_tuple_to_dict(t, avg_var_name):
     return {avg_var_name: t[2],
             'cnt': t[3],
-            'avg': t[4] / t[5],
+            'mean': t[4] / t[5],
             'std': np.sqrt(t[8]),
             'max': t[6],
             'min': t[7]}
+
 
 def spark_driver(sc, latlon, nexus_tiles_spark):
     # Parallelize list of tile ids
@@ -346,7 +276,7 @@
         # Longitude-Time Map (Average over latitudes)
         avg_var_name = 'longitude'
         avg_var_name_collection = 'lons'
-        
+
     # Create a set of key-value pairs where the key is (time, lat|lon) and
     # the value is a tuple of intermediate statistics for the specified
     # coordinate within a single NEXUS tile.
@@ -354,7 +284,7 @@
 
     # Combine tuples across tiles with input key = (time, lat|lon)
     # Output a key value pair with key = (time)
-    results = results.combineByKey(lambda val: (hof_tuple_time(val),val),
+    results = results.combineByKey(lambda val: (hof_tuple_time(val), val),
                                    lambda x, val: (hof_tuple_time(x),
                                                    hof_tuple_combine(x[1],
                                                                      val)),
@@ -364,29 +294,32 @@
 
     # Convert the tuples to dictionary entries and combine coordinates
     # with the same time stamp.  Here we have input key = (time)
-    results = results.values().\
-              combineByKey(lambda val, avg_var_name=avg_var_name,
-                           avg_var_name_collection=avg_var_name_collection: {
-                               'sequence': val[1],
-                               'time': val[0],
-                               avg_var_name_collection: [
-                                   hof_tuple_to_dict(val, avg_var_name)]},
-                           lambda x, val, avg_var_name=avg_var_name,
-                           avg_var_name_collection=avg_var_name_collection: {
-                               'sequence': x['sequence'],
-                               'time': x['time'],
-                               avg_var_name_collection: (
-                                   x[avg_var_name_collection] +
-                                   [hof_tuple_to_dict(val, avg_var_name)])},
-                           lambda x, y,
-                             avg_var_name_collection=avg_var_name_collection:
-                             {'sequence': x['sequence'],
-                              'time': x['time'],
-                              avg_var_name_collection: (
-                                  x[avg_var_name_collection] +
-                                  y[avg_var_name_collection])}).\
-              values().\
-              collect()
+    results = results.values(). \
+        combineByKey(lambda val, avg_var_name=avg_var_name,
+                            avg_var_name_collection=avg_var_name_collection: {
+        'sequence': val[1],
+        'time': val[0],
+        'iso_time': datetime.utcfromtimestamp(val[0]).strftime(ISO_8601),
+        avg_var_name_collection: [
+            hof_tuple_to_dict(val, avg_var_name)]},
+                     lambda x, val, avg_var_name=avg_var_name,
+                            avg_var_name_collection=avg_var_name_collection: {
+                         'sequence': x['sequence'],
+                         'time': x['time'],
+                         'iso_time': x['iso_time'],
+                         avg_var_name_collection: (
+                                 x[avg_var_name_collection] +
+                                 [hof_tuple_to_dict(val, avg_var_name)])},
+                     lambda x, y,
+                            avg_var_name_collection=avg_var_name_collection:
+                     {'sequence': x['sequence'],
+                      'time': x['time'],
+                      'iso_time': x['iso_time'],
+                      avg_var_name_collection: (
+                              x[avg_var_name_collection] +
+                              y[avg_var_name_collection])}). \
+        values(). \
+        collect()
 
     return results
 
@@ -400,34 +333,25 @@
     singleton = True
 
     def __init__(self):
-        self._latlon = 0 # 0 for latitude-time map, 1 for longitude-time map
+        self._latlon = 0  # 0 for latitude-time map, 1 for longitude-time map
         BaseHoffMoellerHandlerImpl.__init__(self)
 
-<<<<<<< HEAD
     def calc(self, compute_options, **args):
         ds, bbox, start_time, end_time, spark_master, spark_nexecs, spark_nparts = self.parse_arguments(compute_options)
 
         min_lon, min_lat, max_lon, max_lat = bbox.bounds
 
-        nexus_tiles_spark = [(tile.tile_id, x, min_lat, max_lat, min_lon, max_lon) for x, tile in enumerate(
-            self._tile_service.find_tiles_in_box(min_lat, max_lat, min_lon, max_lon,
-                                                 ds, start_time, end_time, fetch_data=False))]
-
-=======
-    def calc(self, computeOptions, **args):
-        nexus_tiles_spark = [(self._latlon, tile.tile_id, x,
-                              computeOptions.get_min_lat(),
-                              computeOptions.get_max_lat(),
-                              computeOptions.get_min_lon(),
-                              computeOptions.get_max_lon())
-                             for x, tile in enumerate(self._tile_service.find_tiles_in_box(computeOptions.get_min_lat(), computeOptions.get_max_lat(), computeOptions.get_min_lon(), computeOptions.get_max_lon(), computeOptions.get_dataset()[0], computeOptions.get_start_time(), computeOptions.get_end_time(), fetch_data=False))]
+        nexus_tiles_spark = [(self._latlon, tile.tile_id, x, min_lat, max_lat, min_lon, max_lon) for x, tile in
+                             enumerate(self._tile_service.find_tiles_in_box(min_lat, max_lat, min_lon, max_lon,
+                                                                            ds, start_time, end_time,
+                                                                            fetch_data=False))]
+
         print ("Got {} tiles".format(len(nexus_tiles_spark)))
->>>>>>> 75931580
         if len(nexus_tiles_spark) == 0:
             raise NoDataException(reason="No data found for selected timeframe")
 
-        results = spark_driver (self._sc, self._latlon, nexus_tiles_spark)
-                                                        
+        results = spark_driver(self._sc, self._latlon, nexus_tiles_spark)
+
         results = filter(None, results)
         results = sorted(results, key=lambda entry: entry['time'])
         for i in range(len(results)):
@@ -450,32 +374,24 @@
     singleton = True
 
     def __init__(self):
-        self._latlon = 1 # 0 for latitude-time map; 1 for longitude-time map
+        self._latlon = 1  # 0 for latitude-time map; 1 for longitude-time map
         BaseHoffMoellerHandlerImpl.__init__(self)
 
-<<<<<<< HEAD
     def calc(self, compute_options, **args):
         ds, bbox, start_time, end_time, spark_master, spark_nexecs, spark_nparts = self.parse_arguments(compute_options)
 
         min_lon, min_lat, max_lon, max_lat = bbox.bounds
 
-        nexus_tiles_spark = [(tile.tile_id, x, min_lat, max_lat, min_lon, max_lon) for x, tile in enumerate(
-            self._tile_service.find_tiles_in_box(min_lat, max_lat, min_lon, max_lon,
-                                                 ds, start_time, end_time, fetch_data=False))]
-=======
-    def calc(self, computeOptions, **args):
-        nexus_tiles_spark = [(self._latlon, tile.tile_id, x,
-                              computeOptions.get_min_lat(),
-                              computeOptions.get_max_lat(),
-                              computeOptions.get_min_lon(),
-                              computeOptions.get_max_lon())
-                             for x, tile in enumerate(self._tile_service.find_tiles_in_box(computeOptions.get_min_lat(), computeOptions.get_max_lat(), computeOptions.get_min_lon(), computeOptions.get_max_lon(), computeOptions.get_dataset()[0], computeOptions.get_start_time(), computeOptions.get_end_time(), fetch_data=False))]
->>>>>>> 75931580
-
+        nexus_tiles_spark = [(self._latlon, tile.tile_id, x, min_lat, max_lat, min_lon, max_lon) for x, tile in
+                             enumerate(self._tile_service.find_tiles_in_box(min_lat, max_lat, min_lon, max_lon,
+                                                                            ds, start_time, end_time,
+                                                                            fetch_data=False))]
+
+        print ("Got {} tiles".format(len(nexus_tiles_spark)))
         if len(nexus_tiles_spark) == 0:
             raise NoDataException(reason="No data found for selected timeframe")
 
-        results = spark_driver (self._sc, self._latlon, nexus_tiles_spark)
+        results = spark_driver(self._sc, self._latlon, nexus_tiles_spark)
 
         results = filter(None, results)
         results = sorted(results, key=lambda entry: entry["time"])
@@ -596,23 +512,4 @@
         elif self.__type == HoffMoellerResults.LONGITUDE:
             return self.createLongitudeHoffmueller(res, meta)
         else:
-            raise Exception("Unsupported HoffMoeller Plot Type")
-
-
-def pool_worker(type, work_queue, done_queue):
-    try:
-
-        if type == LATITUDE:
-            calculator = LatitudeHofMoellerCalculator()
-        elif type == LONGITUDE:
-            calculator = LongitudeHofMoellerCalculator()
-
-        for work in iter(work_queue.get, SENTINEL):
-            scifunction = work[0]
-            args = work[1:]
-            result = calculator.__getattribute__(scifunction)(*args)
-            done_queue.put(result)
-
-    except Exception as e:
-        e_str = traceback.format_exc(e)
-        done_queue.put({'error': e_str})+            raise Exception("Unsupported HoffMoeller Plot Type")