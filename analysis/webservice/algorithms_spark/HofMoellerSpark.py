--- conflicted
+++ resolved
@@ -13,10 +13,6 @@
 # See the License for the specific language governing permissions and
 # limitations under the License.
 
-<<<<<<< HEAD
-=======
-import sys
->>>>>>> 95ba8ef3
 import itertools
 import logging
 from cStringIO import StringIO
@@ -45,7 +41,6 @@
 class HofMoellerCalculator(object):
     @staticmethod
     def hofmoeller_stats(tile_in_spark):
-<<<<<<< HEAD
 
         (latlon, tile_id, index,
          min_lat, max_lat, min_lon, max_lon) = tile_in_spark
@@ -140,14 +135,8 @@
     def parse_arguments(self, request):
         # Parse input arguments
         self.log.debug("Parsing arguments")
-=======
-
-        (latlon, tile_id, index,
-         min_lat, max_lat, min_lon, max_lon) = tile_in_spark
->>>>>>> 95ba8ef3
 
         try:
-<<<<<<< HEAD
             ds = request.get_dataset()
             if type(ds) == list or type(ds) == tuple:
                 ds = next(iter(ds))
@@ -202,57 +191,6 @@
                 code=400)
 
         spark_master, spark_nexecs, spark_nparts = request.get_spark_cfg()
-=======
-            # Load the dataset tile
-            tile = tile_service.find_tile_by_id(tile_id)[0]
-            # Mask it to the search domain
-            tile = tile_service.mask_tiles_to_bbox(min_lat, max_lat,
-                                                   min_lon, max_lon, [tile])[0]
-        except IndexError:
-            #return None
-            return []
-
-        t = np.ma.min(tile.times)
-        stats = []
-
-        points = list(tile.nexus_point_generator())
-        if latlon == 0:
-            # Latitude-Time Map (Average over longitudes)
-            data = sorted(points, key=lambda p: p.latitude)
-            points_by_coord = itertools.groupby(data, key=lambda p: p.latitude)
-        else:
-            # Longitude-Time Map (Average over latitudes)
-            data = sorted(points, key=lambda p: p.longitude)
-            points_by_coord = itertools.groupby(data, key=lambda p: p.longitude)
-            
- 
-        for coord, points_at_coord in points_by_coord:
-            values_at_coord = np.array([[p.data_val,
-                                        np.cos(np.radians(p.latitude))]
-                                        for p in points_at_coord])
-            vals = np.nan_to_num(values_at_coord[:,0])
-            weights = values_at_coord[:,1]
-            coord_cnt = len(values_at_coord)
-            if latlon == 0:
-                # Latitude-Time Map (Average over longitudes)
-                # In this case there is no weighting by cos(lat)
-                weighted_sum = np.sum(vals).item()
-                sum_of_weights = coord_cnt
-            else:
-                # Longitude-Time Map (Average over latitudes)
-                # In this case we need to weight by cos(lat)
-                weighted_sum = np.dot(vals, weights)
-                sum_of_weights = np.sum(weights).item()
-
-            stats.append(((t, float(coord)), (t, index, float(coord),
-                                              coord_cnt,
-                                              weighted_sum,
-                                              sum_of_weights,
-                                              np.max(vals).item(),
-                                              np.min(vals).item(),
-                                              np.var(vals).item())))
-        return stats
->>>>>>> 95ba8ef3
 
         start_seconds_from_epoch = long((start_time - EPOCH).total_seconds())
         end_seconds_from_epoch = long((end_time - EPOCH).total_seconds())
@@ -306,7 +244,6 @@
 
 
 def hof_tuple_combine(t1, t2):
-<<<<<<< HEAD
     return (t1[0],  # Time
             t1[1],  # Sequence (index)
             t1[2],  # Coordinate on axis (latitude or longitude)
@@ -318,35 +255,15 @@
             parallel_variance(t1[4] / t1[5], t1[3], t1[8],
                               t2[4] / t2[5], t2[3], t2[8]))  # Variance
 
-=======
-    return (t1[0], # Time
-            t1[1], # Sequence (index)
-            t1[2], # Coordinate on axis (latitude or longitude)
-            t1[3] + t2[3], # Number of values
-            t1[4] + t2[4], # Sum of values (weighted for lon-time maps)
-            t1[5] + t2[5], # Sum of weights (= # of values for lat-time maps)
-            max(t1[6], t2[6]), # Maximum value
-            min(t1[7], t2[7]), # Minimum value
-            parallel_variance(t1[4]/t1[5], t1[3], t1[8], 
-                              t2[4]/t2[5], t2[3], t2[8])) # Variance
->>>>>>> 95ba8ef3
 
 def hof_tuple_to_dict(t, avg_var_name):
     return {avg_var_name: t[2],
             'cnt': t[3],
-<<<<<<< HEAD
             'mean': t[4] / t[5],
-=======
-            'avg': t[4] / t[5],
->>>>>>> 95ba8ef3
             'std': np.sqrt(t[8]),
             'max': t[6],
             'min': t[7]}
 
-<<<<<<< HEAD
-
-=======
->>>>>>> 95ba8ef3
 def spark_driver(sc, latlon, nexus_tiles_spark):
     # Parallelize list of tile ids
     rdd = sc.parallelize(nexus_tiles_spark, determine_parllelism(len(nexus_tiles_spark)))
@@ -358,11 +275,7 @@
         # Longitude-Time Map (Average over latitudes)
         avg_var_name = 'longitude'
         avg_var_name_collection = 'lons'
-<<<<<<< HEAD
-
-=======
-        
->>>>>>> 95ba8ef3
+
     # Create a set of key-value pairs where the key is (time, lat|lon) and
     # the value is a tuple of intermediate statistics for the specified
     # coordinate within a single NEXUS tile.
@@ -370,11 +283,7 @@
 
     # Combine tuples across tiles with input key = (time, lat|lon)
     # Output a key value pair with key = (time)
-<<<<<<< HEAD
     results = results.combineByKey(lambda val: (hof_tuple_time(val), val),
-=======
-    results = results.combineByKey(lambda val: (hof_tuple_time(val),val),
->>>>>>> 95ba8ef3
                                    lambda x, val: (hof_tuple_time(x),
                                                    hof_tuple_combine(x[1],
                                                                      val)),
@@ -384,7 +293,6 @@
 
     # Convert the tuples to dictionary entries and combine coordinates
     # with the same time stamp.  Here we have input key = (time)
-<<<<<<< HEAD
     results = results.values(). \
         combineByKey(lambda val, avg_var_name=avg_var_name,
                             avg_var_name_collection=avg_var_name_collection: {
@@ -411,31 +319,6 @@
                               y[avg_var_name_collection])}). \
         values(). \
         collect()
-=======
-    results = results.values().\
-              combineByKey(lambda val, avg_var_name=avg_var_name,
-                           avg_var_name_collection=avg_var_name_collection: {
-                               'sequence': val[1],
-                               'time': val[0],
-                               avg_var_name_collection: [
-                                   hof_tuple_to_dict(val, avg_var_name)]},
-                           lambda x, val, avg_var_name=avg_var_name,
-                           avg_var_name_collection=avg_var_name_collection: {
-                               'sequence': x['sequence'],
-                               'time': x['time'],
-                               avg_var_name_collection: (
-                                   x[avg_var_name_collection] +
-                                   [hof_tuple_to_dict(val, avg_var_name)])},
-                           lambda x, y,
-                             avg_var_name_collection=avg_var_name_collection:
-                             {'sequence': x['sequence'],
-                              'time': x['time'],
-                              avg_var_name_collection: (
-                                  x[avg_var_name_collection] +
-                                  y[avg_var_name_collection])}).\
-              values().\
-              collect()
->>>>>>> 95ba8ef3
 
     return results
 
@@ -449,7 +332,6 @@
     singleton = True
 
     def __init__(self):
-<<<<<<< HEAD
         self._latlon = 0  # 0 for latitude-time map, 1 for longitude-time map
         BaseHoffMoellerHandlerImpl.__init__(self)
 
@@ -463,29 +345,11 @@
                                                                             ds, start_time, end_time,
                                                                             fetch_data=False))]
 
-=======
-        self._latlon = 0 # 0 for latitude-time map, 1 for longitude-time map
-        BaseHoffMoellerHandlerImpl.__init__(self)
-
-    def calc(self, computeOptions, **args):
-        nexus_tiles_spark = [(self._latlon, tile.tile_id, x,
-                              computeOptions.get_min_lat(),
-                              computeOptions.get_max_lat(),
-                              computeOptions.get_min_lon(),
-                              computeOptions.get_max_lon())
-                             for x, tile in enumerate(self._tile_service.find_tiles_in_box(computeOptions.get_min_lat(), computeOptions.get_max_lat(), computeOptions.get_min_lon(), computeOptions.get_max_lon(), computeOptions.get_dataset()[0], computeOptions.get_start_time(), computeOptions.get_end_time(), fetch_data=False))]
->>>>>>> 95ba8ef3
         print ("Got {} tiles".format(len(nexus_tiles_spark)))
         if len(nexus_tiles_spark) == 0:
             raise NoDataException(reason="No data found for selected timeframe")
 
-<<<<<<< HEAD
         results = spark_driver(self._sc, self._latlon, nexus_tiles_spark)
-
-=======
-        results = spark_driver (self._sc, self._latlon, nexus_tiles_spark)
-                                                        
->>>>>>> 95ba8ef3
         results = filter(None, results)
         results = sorted(results, key=lambda entry: entry['time'])
         for i in range(len(results)):
@@ -508,7 +372,6 @@
     singleton = True
 
     def __init__(self):
-<<<<<<< HEAD
         self._latlon = 1  # 0 for latitude-time map; 1 for longitude-time map
         BaseHoffMoellerHandlerImpl.__init__(self)
 
@@ -516,18 +379,6 @@
         ds, bbox, start_time, end_time, spark_master, spark_nexecs, spark_nparts = self.parse_arguments(compute_options)
 
         min_lon, min_lat, max_lon, max_lat = bbox.bounds
-=======
-        self._latlon = 1 # 0 for latitude-time map; 1 for longitude-time map
-        BaseHoffMoellerHandlerImpl.__init__(self)
-
-    def calc(self, computeOptions, **args):
-        nexus_tiles_spark = [(self._latlon, tile.tile_id, x,
-                              computeOptions.get_min_lat(),
-                              computeOptions.get_max_lat(),
-                              computeOptions.get_min_lon(),
-                              computeOptions.get_max_lon())
-                             for x, tile in enumerate(self._tile_service.find_tiles_in_box(computeOptions.get_min_lat(), computeOptions.get_max_lat(), computeOptions.get_min_lon(), computeOptions.get_max_lon(), computeOptions.get_dataset()[0], computeOptions.get_start_time(), computeOptions.get_end_time(), fetch_data=False))]
->>>>>>> 95ba8ef3
 
         nexus_tiles_spark = [(self._latlon, tile.tile_id, x, min_lat, max_lat, min_lon, max_lon) for x, tile in
                              enumerate(self._tile_service.find_tiles_in_box(min_lat, max_lat, min_lon, max_lon,
@@ -538,11 +389,7 @@
         if len(nexus_tiles_spark) == 0:
             raise NoDataException(reason="No data found for selected timeframe")
 
-<<<<<<< HEAD
         results = spark_driver(self._sc, self._latlon, nexus_tiles_spark)
-=======
-        results = spark_driver (self._sc, self._latlon, nexus_tiles_spark)
->>>>>>> 95ba8ef3
 
         results = filter(None, results)
         results = sorted(results, key=lambda entry: entry["time"])
