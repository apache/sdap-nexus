# Licensed to the Apache Software Foundation (ASF) under one or more
# contributor license agreements.  See the NOTICE file distributed with
# this work for additional information regarding copyright ownership.
# The ASF licenses this file to You under the Apache License, Version 2.0
# (the "License"); you may not use this file except in compliance with
# the License.  You may obtain a copy of the License at
#
#   http://www.apache.org/licenses/LICENSE-2.0
#
# Unless required by applicable law or agreed to in writing, software
# distributed under the License is distributed on an "AS IS" BASIS,
# WITHOUT WARRANTIES OR CONDITIONS OF ANY KIND, either express or implied.
# See the License for the specific language governing permissions and
# limitations under the License.

import StringIO
import os
import csv
import json
from datetime import datetime
import time
from decimal import Decimal
import itertools

import numpy as np
from pytz import timezone, UTC

import config
import geo
from webservice.NexusHandler import NexusHandler as BaseHandler
from webservice.webmodel import NexusResults

EPOCH = timezone('UTC').localize(datetime(1970, 1, 1))
ISO_8601 = '%Y-%m-%dT%H:%M:%S%z'

try:
    from osgeo import gdal
    from osgeo.gdalnumeric import *
except ImportError:
    import gdal
    from gdalnumeric import *

from netCDF4 import Dataset
import netCDF4
import tempfile


class BaseDomsQueryHandler(BaseHandler):
    def __init__(self):
        BaseHandler.__init__(self)

    def getDataSourceByName(self, source):
        for s in config.ENDPOINTS:
            if s["name"] == source:
                return s
        return None

    def _does_datasource_exist(self, ds):
        for endpoint in config.ENDPOINTS:
            if endpoint["name"] == ds:
                return True
        return False


class DomsEncoder(json.JSONEncoder):
    def __init__(self, **args):
        json.JSONEncoder.__init__(self, **args)

    def default(self, obj):
        # print 'MyEncoder.default() called'
        # print type(obj)
        if obj == np.nan:
            return None  # hard code string for now
        elif isinstance(obj, datetime):
            return long((obj - EPOCH).total_seconds())
        elif isinstance(obj, Decimal):
            return str(obj)
        else:
            return json.JSONEncoder.default(self, obj)


class DomsQueryResults(NexusResults):
    def __init__(self, results=None, args=None, bounds=None, count=None, details=None, computeOptions=None,
                 executionId=None, status_code=200):
        NexusResults.__init__(self, results=results, meta=None, stats=None, computeOptions=computeOptions,
                              status_code=status_code)
        self.__args = args
        self.__bounds = bounds
        self.__count = count
        self.__details = details
        self.__executionId = str(executionId)

    def toJson(self):
        bounds = self.__bounds.toMap() if self.__bounds is not None else {}
        return json.dumps(
            {"executionId": self.__executionId, "data": self.results(), "params": self.__args, "bounds": bounds,
             "count": self.__count, "details": self.__details}, indent=4, cls=DomsEncoder)

    def toCSV(self):
        return DomsCSVFormatter.create(self.__executionId, self.results(), self.__args, self.__details)

    def toNetCDF(self):
        return DomsNetCDFFormatter.create(self.__executionId, self.results(), self.__args, self.__details)


class DomsCSVFormatter:
    @staticmethod
    def create(executionId, results, params, details):

        csv_mem_file = StringIO.StringIO()
        try:
            DomsCSVFormatter.__addConstants(csv_mem_file)
            DomsCSVFormatter.__addDynamicAttrs(csv_mem_file, executionId, results, params, details)
            csv.writer(csv_mem_file).writerow([])

            DomsCSVFormatter.__packValues(csv_mem_file, results, params)

            csv_out = csv_mem_file.getvalue()
        finally:
            csv_mem_file.close()

        return csv_out

    @staticmethod
    def __packValues(csv_mem_file, results, params):

        writer = csv.writer(csv_mem_file)

        headers = [
            # Primary
            "id", "source", "lon (degrees_east)", "lat (degrees_north)", "time", "platform",
            "sea_surface_salinity (1e-3)", "sea_surface_salinity_quality", "sea_surface_temperature (degree_C)",
            "sea_surface_temperature_quality", "wind_speed (m s-1)", "wind_speed_quality", "wind_direction",
            "wind_u (m s-1)", "wind_v (m s-1)", "wind_component_quality",
            # Match
            "id", "source", "lon (degrees_east)", "lat (degrees_north)", "time", "platform",
            "depth (m)", "sea_water_salinity (1e-3)", "sea_water_salinity_quality",
            "sea_water_temperature (degree_C)", "sea_water_temperature_quality", "wind_speed (m s-1)",
            "wind_speed_quality", "wind_direction", "wind_u (m s-1)", "wind_v (m s-1)", "wind_component_quality"
        ]

        writer.writerow(headers)

        for primaryValue in results:

            row = [
                # Primary
                primaryValue["id"], primaryValue["source"], str(primaryValue["x"]), str(primaryValue["y"]),
                primaryValue["time"].strftime(ISO_8601), primaryValue["platform"],
<<<<<<< HEAD
                primaryValue.get("sea_water_salinity", ""),
                primaryValue.get("sea_water_temperature", ""),
                primaryValue.get("wind_speed", ""),
                primaryValue.get("wind_direction", ""), primaryValue.get("wind_u", ""), primaryValue.get("wind_v", ""),
=======
                primaryValue.get("sea_water_salinity", ""), primaryValue.get("sea_water_salinity_quality", ""),
                primaryValue.get("sea_water_temperature", ""), primaryValue.get("sea_water_temperature_quality", ""),
                primaryValue.get("wind_speed", ""), primaryValue.get("wind_speed_quality", ""),
                primaryValue.get("wind_direction", ""), primaryValue.get("wind_u", ""), primaryValue.get("wind_v", ""),
                primaryValue.get("wind_component_quality", "")
>>>>>>> 1932a69c
            ]

            for matchup in primaryValue["matches"]:

                # Create array of measurements and their corresponding depths
                depths = [{"val": "sea_water_salinity", "depth": matchup.get("sea_water_salinity_depth", None)},
                          {"val": "sea_water_temperature", "depth": matchup.get("sea_water_temperature_depth", None)},
                          {"val": "wind", "depth": None}]

                # For each unique depth, create a new line in csv
                for depth, var_list in itertools.groupby(depths, key=lambda x: x['depth']):

                    # Add information that applies to this entry, regardless of variable
                    matchup_vars = [
                        # Matchup
                        matchup["id"], matchup["source"], matchup["x"], matchup["y"],
                        matchup["time"].strftime(ISO_8601), matchup["platform"],
                        depth
                    ]

                    # Pull out just the variable names from the objects into a simpler array that is easier to
                    # search
                    just_vars = []
                    for x in var_list:
                        just_vars.append(x['val'])

                    # Add each of the variables that have this depth attribute, add None values for the variables that
                    # don't have this depth measurement

                    if "sea_water_salinity" in just_vars:
                        matchup_vars.append(matchup.get("sea_water_salinity", ""))
                        matchup_vars.append(matchup.get("sea_water_salinity_quality", ""))
                    else:
                        matchup_vars.append("")
                        matchup_vars.append("")

                    if "sea_water_temperature" in just_vars:
                        matchup_vars.append(matchup.get("sea_water_temperature", ""))
                        matchup_vars.append(matchup.get("sea_water_temperature_quality", ""))
                    else:
                        matchup_vars.append("")
                        matchup_vars.append("")

                    if "wind" in just_vars:
                        matchup_vars.append(matchup.get("wind_speed", ""))
                        matchup_vars.append(matchup.get("wind_speed_quality", ""))
                    else:
                        matchup_vars.append("")
                        matchup_vars.append("")

                    # We are not currently tracking the depth for these variables, only include their values
                    # when depth is None
                    if depth == None:
                        matchup_vars.append(matchup.get("wind_direction", ""))
                        matchup_vars.append(matchup.get("wind_u", ""))
                        matchup_vars.append(matchup.get("wind_v", ""))
                        matchup_vars.append(matchup.get("wind_component_quality", ""))
                    else:
                        matchup_vars.append("")
                        matchup_vars.append("")
                        matchup_vars.append("")
                        matchup_vars.append("")

                    print_row = row + matchup_vars
                    writer.writerow(print_row)

    @staticmethod
    def __addConstants(csvfile):

        global_attrs = [
            {"Global Attribute": "product_version", "Value": "1.0"},
            {"Global Attribute": "Conventions", "Value": "CF-1.6, ACDD-1.3"},
            {"Global Attribute": "title", "Value": "DOMS satellite-insitu machup output file"},
            {"Global Attribute": "history",
             "Value": "Processing_Version = V1.0, Software_Name = DOMS, Software_Version = 1.03"},
            {"Global Attribute": "institution", "Value": "JPL, FSU, NCAR"},
            {"Global Attribute": "source", "Value": "doms.jpl.nasa.gov"},
            {"Global Attribute": "standard_name_vocabulary",
             "Value": "CF Standard Name Table v27, BODC controlled vocabulary"},
            {"Global Attribute": "cdm_data_type", "Value": "Point/Profile, Swath/Grid"},
            {"Global Attribute": "processing_level", "Value": "4"},
            {"Global Attribute": "project", "Value": "Distributed Oceanographic Matchup System (DOMS)"},
            {"Global Attribute": "keywords_vocabulary",
             "Value": "NASA Global Change Master Directory (GCMD) Science Keywords"},
            # TODO What should the keywords be?
            {"Global Attribute": "keywords", "Value": "SATELLITES, OCEAN PLATFORMS, SHIPS, BUOYS, MOORINGS, AUVS, ROV, "
                                                      "NASA/JPL/PODAAC, FSU/COAPS, UCAR/NCAR, SALINITY, "
                                                      "SEA SURFACE TEMPERATURE, SURFACE WINDS"},
            {"Global Attribute": "creator_name", "Value": "NASA PO.DAAC"},
            {"Global Attribute": "creator_email", "Value": "podaac@podaac.jpl.nasa.gov"},
            {"Global Attribute": "creator_url", "Value": "https://podaac.jpl.nasa.gov/"},
            {"Global Attribute": "publisher_name", "Value": "NASA PO.DAAC"},
            {"Global Attribute": "publisher_email", "Value": "podaac@podaac.jpl.nasa.gov"},
            {"Global Attribute": "publisher_url", "Value": "https://podaac.jpl.nasa.gov"},
            {"Global Attribute": "acknowledgment", "Value": "DOMS is a NASA/AIST-funded project. NRA NNH14ZDA001N."},
        ]

        writer = csv.DictWriter(csvfile, sorted(next(iter(global_attrs)).keys()))

        writer.writerows(global_attrs)

    @staticmethod
    def __addDynamicAttrs(csvfile, executionId, results, params, details):

        platforms = set()
        for primaryValue in results:
            platforms.add(primaryValue.get('platform', ""))
            for match in primaryValue['matches']:
                platforms.add(match.get('platform', ""))

        if type(params["matchup"]) == list:
            insituDatasets = params["matchup"]
        else:
            insituDatasets = params["matchup"].split(",")

        insituLinks = set()
        for insitu in insituDatasets:
            insituLinks.add(config.METADATA_LINKS[insitu])


        global_attrs = [
            {"Global Attribute": "Platform", "Value": ', '.join(platforms)},
            {"Global Attribute": "time_coverage_start",
             "Value": params["startTime"].strftime(ISO_8601)},
            {"Global Attribute": "time_coverage_end",
             "Value": params["endTime"].strftime(ISO_8601)},
            {"Global Attribute": "time_coverage_resolution", "Value": "point"},

            {"Global Attribute": "geospatial_lon_min", "Value": params["bbox"].split(',')[0]},
            {"Global Attribute": "geospatial_lat_min", "Value": params["bbox"].split(',')[1]},
            {"Global Attribute": "geospatial_lon_max", "Value": params["bbox"].split(',')[2]},
            {"Global Attribute": "geospatial_lat_max", "Value": params["bbox"].split(',')[3]},
            {"Global Attribute": "geospatial_lat_resolution", "Value": "point"},
            {"Global Attribute": "geospatial_lon_resolution", "Value": "point"},
            {"Global Attribute": "geospatial_lat_units", "Value": "degrees_north"},
            {"Global Attribute": "geospatial_lon_units", "Value": "degrees_east"},

            {"Global Attribute": "geospatial_vertical_min", "Value": params["depthMin"]},
            {"Global Attribute": "geospatial_vertical_max", "Value": params["depthMax"]},
            {"Global Attribute": "geospatial_vertical_units", "Value": "m"},
            {"Global Attribute": "geospatial_vertical_resolution", "Value": "point"},
            {"Global Attribute": "geospatial_vertical_positive", "Value": "down"},

            {"Global Attribute": "DOMS_matchID", "Value": executionId},
            {"Global Attribute": "DOMS_TimeWindow", "Value": params["timeTolerance"] / 60 / 60},
            {"Global Attribute": "DOMS_TimeWindow_Units", "Value": "hours"},

            {"Global Attribute": "DOMS_platforms", "Value": params["platforms"]},
            {"Global Attribute": "DOMS_SearchRadius", "Value": params["radiusTolerance"]},
            {"Global Attribute": "DOMS_SearchRadius_Units", "Value": "m"},

            {"Global Attribute": "DOMS_DatasetMetadata", "Value": ', '.join(insituLinks)},
            {"Global Attribute": "DOMS_primary", "Value": params["primary"]},
            {"Global Attribute": "DOMS_match_up", "Value": params["matchup"]},
            {"Global Attribute": "DOMS_ParameterPrimary", "Value": params.get("parameter", "")},
            {"Global Attribute": "DOMS_QualityFlag", "Value": params.get("qualityFlag", "")},


            {"Global Attribute": "DOMS_time_to_complete", "Value": details["timeToComplete"]},
            {"Global Attribute": "DOMS_time_to_complete_units", "Value": "seconds"},
            {"Global Attribute": "DOMS_num_matchup_matched", "Value": details["numInSituMatched"]},
            {"Global Attribute": "DOMS_num_primary_matched", "Value": details["numGriddedMatched"]},

            {"Global Attribute": "date_modified", "Value": datetime.utcnow().replace(tzinfo=UTC).strftime(ISO_8601)},
            {"Global Attribute": "date_created", "Value": datetime.utcnow().replace(tzinfo=UTC).strftime(ISO_8601)},

            {"Global Attribute": "URI_Matchup", "Value": "http://{webservice}/domsresults?id=" + executionId + "&output=CSV"},
        ]

        writer = csv.DictWriter(csvfile, sorted(next(iter(global_attrs)).keys()))

        writer.writerows(global_attrs)


class DomsNetCDFFormatter:
    @staticmethod
    def create(executionId, results, params, details):

        t = tempfile.mkstemp(prefix="doms_", suffix=".nc")
        tempFileName = t[1]

        dataset = Dataset(tempFileName, "w", format="NETCDF4")
        dataset.DOMS_matchID = executionId
        DomsNetCDFFormatter.__addNetCDFConstants(dataset)

        dataset.date_modified = datetime.utcnow().replace(tzinfo=UTC).strftime(ISO_8601)
        dataset.date_created = datetime.utcnow().replace(tzinfo=UTC).strftime(ISO_8601)
        dataset.time_coverage_start = params["startTime"].strftime(ISO_8601)
        dataset.time_coverage_end = params["endTime"].strftime(ISO_8601)
        dataset.time_coverage_resolution = "point"
        dataset.DOMS_match_up = params["matchup"]
        dataset.DOMS_num_matchup_matched = details["numInSituMatched"]
        dataset.DOMS_num_primary_matched = details["numGriddedMatched"]

        bbox = geo.BoundingBox(asString=params["bbox"])
        dataset.geospatial_lat_max = bbox.north
        dataset.geospatial_lat_min = bbox.south
        dataset.geospatial_lon_max = bbox.east
        dataset.geospatial_lon_min = bbox.west
        dataset.geospatial_lat_resolution = "point"
        dataset.geospatial_lon_resolution = "point"
        dataset.geospatial_lat_units = "degrees_north"
        dataset.geospatial_lon_units = "degrees_east"
        dataset.geospatial_vertical_min = float(params["depthMin"])
        dataset.geospatial_vertical_max = float(params["depthMax"])
        dataset.geospatial_vertical_units = "m"
        dataset.geospatial_vertical_resolution = "point"
        dataset.geospatial_vertical_positive = "down"

        dataset.DOMS_TimeWindow = params["timeTolerance"] / 60 / 60
        dataset.DOMS_TimeWindow_Units = "hours"
        dataset.DOMS_SearchRadius = float(params["radiusTolerance"])
        dataset.DOMS_SearchRadius_Units = "m"
        # dataset.URI_Subset = "http://webservice subsetting query request"
        dataset.URI_Matchup = "http://{webservice}/domsresults?id=" + executionId + "&output=NETCDF"
        dataset.DOMS_ParameterPrimary = params["parameter"] if "parameter" in params else ""
        dataset.DOMS_QualityFlag = params["qualityFlag"] if "qualityFlag" in params else ""
        dataset.DOMS_platforms = params["platforms"]
        dataset.DOMS_primary = params["primary"]
        dataset.DOMS_time_to_complete = details["timeToComplete"]
        dataset.DOMS_time_to_complete_units = "seconds"

        if type(params["matchup"]) == list:
            insituDatasets = params["matchup"]
        else:
            insituDatasets = params["matchup"].split(",")

        insituLinks = set()
        for insitu in insituDatasets:
            insituLinks.add(config.METADATA_LINKS[insitu])
        dataset.DOMS_DatasetMetadata = ', '.join(insituLinks)

        platforms = set()
        for primaryValue in results:
            platforms.add(primaryValue.get('platform', None))
            for match in primaryValue['matches']:
                platforms.add(match.get('platform', None))
        dataset.platform = ', '.join(platforms)

        satellite_group_name = "SatelliteData"
        insitu_group_name = "InsituData"

        #Create Satellite group, variables, and attributes
        satelliteGroup = dataset.createGroup(satellite_group_name)
        satelliteWriter = DomsNetCDFValueWriter(satelliteGroup)

        # Create InSitu group, variables, and attributes
        insituGroup = dataset.createGroup(insitu_group_name)
        insituWriter = DomsNetCDFValueWriter(insituGroup)

        # Add data to Insitu and Satellite groups, generate array of match ID pairs
        matches = DomsNetCDFFormatter.__writeResults(results, satelliteWriter, insituWriter)
        dataset.createDimension("MatchedRecords", size=None)
        dataset.createDimension("MatchedGroups", size=2)
        matchArray = dataset.createVariable("matchIDs", "f4", ("MatchedRecords", "MatchedGroups"))
        matchArray[:] = matches

        dataset.close()
        f = open(tempFileName, "rb")
        data = f.read()
        f.close()
        os.unlink(tempFileName)
        return data

    @staticmethod
    def __addNetCDFConstants(dataset):
        dataset.product_version = "1.0"
        dataset.Conventions = "CF-1.6, ACDD-1.3"
        dataset.title = "DOMS satellite-insitu machup output file"
        dataset.history = "Processing_Version = V1.0, Software_Name = DOMS, Software_Version = 1.03"
        dataset.institution = "JPL, FSU, NCAR"
        dataset.source = "doms.jpl.nasa.gov"
        dataset.standard_name_vocabulary = "CF Standard Name Table v27", "BODC controlled vocabulary"
        dataset.cdm_data_type = "Point/Profile, Swath/Grid"
        dataset.processing_level = "4"
        dataset.project = "Distributed Oceanographic Matchup System (DOMS)"
        dataset.keywords_vocabulary = "NASA Global Change Master Directory (GCMD) Science Keywords"
        dataset.keywords = "SATELLITES, OCEAN PLATFORMS, SHIPS, BUOYS, MOORINGS, AUVS, ROV, NASA/JPL/PODAAC, " \
                           "FSU/COAPS, UCAR/NCAR, SALINITY, SEA SURFACE TEMPERATURE, SURFACE WINDS"
        dataset.creator_name = "NASA PO.DAAC"
        dataset.creator_email = "podaac@podaac.jpl.nasa.gov"
        dataset.creator_url = "https://podaac.jpl.nasa.gov/"
        dataset.publisher_name = "NASA PO.DAAC"
        dataset.publisher_email = "podaac@podaac.jpl.nasa.gov"
        dataset.publisher_url = "https://podaac.jpl.nasa.gov"
        dataset.acknowledgment = "DOMS is a NASA/AIST-funded project. NRA NNH14ZDA001N."

    @staticmethod
    def __writeResults(results, satelliteWriter, insituWriter):
        ids = {}
        matches = []
        insituIndex = 0

        #
        # Loop through all of the results, add each satellite data point to the array
        #
        for r in range(0, len(results)):
            result = results[r]
            satelliteWriter.addData(result)

            # Add each match only if it is not already in the array of in situ points
            for match in result["matches"]:
                if match["id"] not in ids:
                    ids[match["id"]] = insituIndex
                    insituIndex += 1
                    insituWriter.addData(match)

                # Append an index pait of (satellite, in situ) to the array of matches
                matches.append((r, ids[match["id"]]))

        # Add data/write to the netCDF file
        satelliteWriter.writeGroup()
        insituWriter.writeGroup()

        return matches


class DomsNetCDFValueWriter:
    def __init__(self, group):
        group.createDimension("dim", size=None)
        self.group = group

        self.lat = []
        self.lon = []
        self.time = []
        self.sea_water_salinity = []
        self.sea_water_salinity_quality = []
        self.wind_speed = []
        self.wind_speed_quality = []
        self.wind_u = []
        self.wind_v = []
        self.wind_direction = []
        self.wind_component_quality = []
        self.sea_water_temperature = []
        self.sea_water_temperature_quality = []
        self.depth = []

        self.satellite_group_name = "SatelliteData"
        self.insitu_group_name = "InsituData"


    def addData(self, value):

        # Create array of measurements and their corresponding depths
        depths = [{"val": "sea_water_salinity", "depth": value.get("sea_water_salinity_depth", None)},
                  {"val": "sea_water_temperature", "depth": value.get("sea_water_temperature_depth", None)},
                  {"val": "wind", "depth": None}]

        # For each unique depth, create a new entry in the netcdf file
        for depth, var_list in itertools.groupby(depths, key=lambda x: x['depth']):

            # Add information that applies to this entry, regardless of variable
            self.lat.append(value.get("y", None))
            self.lon.append(value.get("x", None))
            t = (value.get("time") - datetime(1970, 1, 1).replace(tzinfo=UTC)).total_seconds()
            self.time.append(t)
            self.depth.append(depth)

            # Pull out just the variable names from the objects into a simpler array that is easier to
            # search
            just_vars = []
            for x in var_list:
                just_vars.append(x['val'])

            # Add each of the variables that have this depth attribute, add None values for the variables that
            # don't have this depth measurement
            if "sea_water_salinity" in just_vars:
                self.sea_water_salinity.append(value.get("sea_water_salinity", None))
                self.sea_water_salinity_quality.append(value.get("sea_water_salinity_quality", None))
            else:
                self.sea_water_salinity.append(None)
                self.sea_water_salinity_quality.append(None)

            if "sea_water_temperature" in just_vars:
                self.sea_water_temperature.append(value.get("sea_water_temperature", None))
                self.sea_water_temperature_quality.append(value.get("sea_water_temperature_quality", None))
            else:
                self.sea_water_temperature.append(None)
                self.sea_water_temperature_quality.append(None)

            if "wind" in just_vars:
                self.wind_speed.append(value.get("wind_speed", None))
                self.wind_speed_quality.append(value.get("wind_speed_quality", None))
            else:
                self.wind_speed.append(None)
                self.wind_speed_quality.append(None)

            # We are not currently tracking the depth for these variables, only include their values when depth is None
            if depth is None:
                self.wind_u.append(value.get("wind_u", None))
                self.wind_v.append(value.get("wind_v", None))
                self.wind_direction.append(value.get("wind_direction", None))
                self.wind_component_quality.append(value.get("wind_component_quality", None))
            else:
                self.wind_u.append(None)
                self.wind_v.append(None)
                self.wind_direction.append(None)
                self.wind_component_quality.append(None)

    def writeGroup(self):
        #
        # Create variables, enrich with attributes, and add data
        #
        lonVar = self.group.createVariable("lon", "f4", ("dim",), fill_value=-32767.0)
        latVar = self.group.createVariable("lat", "f4", ("dim",), fill_value=-32767.0)
        timeVar = self.group.createVariable("time", "f4", ("dim",), fill_value=-32767.0)

        self.__enrichLon(lonVar, min(self.lon), max(self.lon))
        self.__enrichLat(latVar, min(self.lat), max(self.lat))
        self.__enrichTime(timeVar)

        latVar[:] = self.lat
        lonVar[:] = self.lon
        timeVar[:] = self.time

        # The following checks make sure that there is actual data for a specific variable before adding it to the
        # netCDF file by ensuring that the array does not only contain 'None' values

        if self.sea_water_salinity.count(None) != len(self.sea_water_salinity):
            if self.group.name == self.satellite_group_name:
                sssVar = self.group.createVariable("SeaSurfaceSalinity", "f4", ("dim",), fill_value=-32767.0)
                self.__enrichSSSMeasurements(sssVar, self.__calcMin(self.sea_water_salinity), max(self.sea_water_salinity))
            else:  # group.name == self.insitu_group_name
                sssVar = self.group.createVariable("SeaWaterSalinity", "f4", ("dim",), fill_value=-32767.0)
                self.__enrichSWSMeasurements(sssVar, self.__calcMin(self.sea_water_salinity), max(self.sea_water_salinity))
            sssVar[:] = self.sea_water_salinity

        if self.sea_water_salinity_quality.count(None) != len(self.sea_water_salinity_quality):
            if self.group.name == self.satellite_group_name:
                sssQualVar = self.group.createVariable("SeaSurfaceSalinityQuality", "f4", ("dim",), fill_value=9)
                self.__enrichQuality(sssQualVar, "Sea surface salinity quality")

            else:   # group.name == self.insitu_group_name
                sssQualVar = self.group.createVariable("SeaWaterSalinityQuality", "f4", ("dim",), fill_value=9)
                self.__enrichQuality(sssQualVar, "Sea water salinity quality")
            sssQualVar[:] = self.sea_water_salinity_quality

        if self.wind_speed.count(None) != len(self.wind_speed):
            windSpeedVar = self.group.createVariable("WindSpeed", "f4", ("dim",), fill_value=-32767.0)
            self.__enrichWindSpeed(windSpeedVar, self.__calcMin(self.wind_speed), max(self.wind_speed))
            windSpeedVar[:] = self.wind_speed

        if self.wind_speed_quality.count(None) != len(self.wind_speed_quality):
            windSpeedQualVar = self.group.createVariable("WindSpeedQuality", "f4", ("dim",), fill_value=9)
            self.__enrichQuality(windSpeedQualVar, "Wind speed quality")
            windSpeedQualVar[:] = self.wind_speed_quality

        if self.wind_u.count(None) != len(self.wind_u):
            windUVar = self.group.createVariable("WindU", "f4", ("dim",), fill_value=-32767.0)
            windUVar[:] = self.wind_u
            self.__enrichWindU(windUVar, self.__calcMin(self.wind_u), max(self.wind_u))

        if self.wind_v.count(None) != len(self.wind_v):
            windVVar = self.group.createVariable("WindV", "f4", ("dim",), fill_value=-32767.0)
            windVVar[:] = self.wind_v
            self.__enrichWindV(windVVar, self.__calcMin(self.wind_v), max(self.wind_v))

        if self.wind_direction.count(None) != len(self.wind_direction):
            windDirVar = self.group.createVariable("WindDirection", "f4", ("dim",), fill_value=-32767.0)
            windDirVar[:] = self.wind_direction
            self.__enrichWindDir(windDirVar)

        if self.wind_component_quality.count(None) != len(self.wind_component_quality):
            windComponentQualVar = self.group.createVariable("WindComponentQuality", "f4", ("dim",), fill_value=9)
<<<<<<< HEAD
            self.__enrichQuality(windComponentQualVar, "Wind component quality", wind=True)
=======
            self.__enrichQuality(windComponentQualVar, "Wind component quality")
>>>>>>> 1932a69c
            windComponentQualVar[:] = self.wind_component_quality

        if self.sea_water_temperature.count(None) != len(self.sea_water_temperature):
            if self.group.name == self.satellite_group_name:
                tempVar = self.group.createVariable("SeaSurfaceTemp", "f4", ("dim",), fill_value=-32767.0)
                self.__enrichSurfaceTemp(tempVar, self.__calcMin(self.sea_water_temperature), max(self.sea_water_temperature))
            else:
                tempVar = self.group.createVariable("SeaWaterTemp", "f4", ("dim",), fill_value=-32767.0)
                self.__enrichWaterTemp(tempVar, self.__calcMin(self.sea_water_temperature), max(self.sea_water_temperature))
            tempVar[:] = self.sea_water_temperature

        if self.sea_water_temperature_quality.count(None) != len(self.sea_water_temperature_quality):
            if self.group.name == self.satellite_group_name:
                tempQualVar = self.group.createVariable("SeaSurfaceTempQuality", "f4", ("dim",), fill_value=9)
                self.__enrichQuality(tempQualVar, "Sea surface temperature quality")

            else:   # group.name == self.insitu_group_name
                tempQualVar = self.group.createVariable("SeaWaterTempQuality", "f4", ("dim",), fill_value=9)
                self.__enrichQuality(tempQualVar, "Sea water temperature quality")
            tempQualVar[:] = self.sea_water_temperature_quality

        # Only include depth for insitu group
        if self.group.name == self.insitu_group_name:
            depthVar = self.group.createVariable("Depth", "f4", ("dim",), fill_value=-32767.0)

            if self.depth.count(None) != len(self.depth):
                self.__enrichDepth(depthVar, self.__calcMin(self.depth), max(self.depth))
                depthVar[:] = self.depth
            else:
                # If depth has no data, set all values to 0
                tempDepth = [0 for x in range(len(self.depth))]
                depthVar[:] = tempDepth

    #
    # Lists may include 'None" values, to calc min these must be filtered out
    #
    @staticmethod
    def __calcMin(var):
        return min(x for x in var if x is not None)


    #
    # Add attributes to each variable
    #
    @staticmethod
    def __enrichLon(var, var_min, var_max):
        var.long_name = "Longitude"
        var.standard_name = "longitude"
        var.axis = "X"
        var.units = "degrees_east"
        var.valid_min = var_min
        var.valid_max = var_max

    @staticmethod
    def __enrichLat(var, var_min, var_max):
        var.long_name = "Latitude"
        var.standard_name = "latitude"
        var.axis = "Y"
        var.units = "degrees_north"
        var.valid_min = var_min
        var.valid_max = var_max

    @staticmethod
    def __enrichTime(var):
        var.long_name = "Time"
        var.standard_name = "time"
        var.axis = "T"
        var.units = "seconds since 1970-01-01 00:00:00 0:00"

    @staticmethod
    def __enrichSSSMeasurements(var, var_min, var_max):
        var.long_name = "Sea surface salinity"
        var.standard_name = "sea_surface_salinity"
        var.units = "1e-3"
        var.valid_min = var_min
        var.valid_max = var_max
        var.coordinates = "lon lat time"

    @staticmethod
    def __enrichSWSMeasurements(var, var_min, var_max):
        var.long_name = "Sea water salinity"
        var.standard_name = "sea_water_salinity"
        var.units = "1e-3"
        var.valid_min = var_min
        var.valid_max = var_max
        var.coordinates = "lon lat depth time"

    @staticmethod
    def __enrichDepth(var, var_min, var_max):
        var.valid_min = var_min
        var.valid_max = var_max
        var.units = "m"
        var.long_name = "Depth"
        var.standard_name = "depth"
        var.axis = "Z"
        var.positive = "Down"

    @staticmethod
    def __enrichWindSpeed(var, var_min, var_max):
        var.long_name = "Wind speed"
        var.standard_name = "wind_speed"
        var.units = "m s-1"
        var.valid_min = var_min
        var.valid_max = var_max
        var.coordinates = "lon lat depth time"

    @staticmethod
    def __enrichWindU(var, var_min, var_max):
        var.long_name = "Eastward wind"
        var.standard_name = "eastward_wind"
        var.units = "m s-1"
        var.valid_min = var_min
        var.valid_max = var_max
        var.coordinates = "lon lat depth time"

    @staticmethod
    def __enrichWindV(var, var_min, var_max):
        var.long_name = "Northward wind"
        var.standard_name = "northward_wind"
        var.units = "m s-1"
        var.valid_min = var_min
        var.valid_max = var_max
        var.coordinates = "lon lat depth time"

    @staticmethod
    def __enrichWaterTemp(var, var_min, var_max):
        var.long_name = "Sea water temperature"
        var.standard_name = "sea_water_temperature"
        var.units = "degree_C"
        var.valid_min = var_min
        var.valid_max = var_max
        var.coordinates = "lon lat depth time"

    @staticmethod
    def __enrichSurfaceTemp(var, var_min, var_max):
        var.long_name = "Sea surface temperature"
        var.standard_name = "sea_surface_temperature"
        var.units = "degree_C"
        var.valid_min = var_min
        var.valid_max = var_max
        var.coordinates = "lon lat time"

    @staticmethod
    def __enrichWindDir(var):
        var.long_name = "Wind from direction"
        var.standard_name = "wind_from_direction"
        var.units = "degree"
        var.coordinates = "lon lat depth time"

    @staticmethod
<<<<<<< HEAD
    def __enrichQuality(var, long_name, wind=False):
=======
    def __enrichQuality(var, long_name):
>>>>>>> 1932a69c
        var.long_name = long_name
        var.standard_name = "status_flag"
        var.valid_min = 1
        var.valid_max = 4
        var.flag_values = 1, 2, 3, 4
<<<<<<< HEAD
        var.flag_meanings = "good unknown_unavailable_notevaluated questionable_suspect bad"

        if wind:
            var.comment = "this status_flag applies to WindU and WindV"
=======
        var.flag_meanings = "good unknown_unavailable_notevaluated questionable_suspect bad"
>>>>>>> 1932a69c
<|MERGE_RESOLUTION|>--- conflicted
+++ resolved
@@ -147,18 +147,11 @@
                 # Primary
                 primaryValue["id"], primaryValue["source"], str(primaryValue["x"]), str(primaryValue["y"]),
                 primaryValue["time"].strftime(ISO_8601), primaryValue["platform"],
-<<<<<<< HEAD
                 primaryValue.get("sea_water_salinity", ""),
                 primaryValue.get("sea_water_temperature", ""),
                 primaryValue.get("wind_speed", ""),
                 primaryValue.get("wind_direction", ""), primaryValue.get("wind_u", ""), primaryValue.get("wind_v", ""),
-=======
-                primaryValue.get("sea_water_salinity", ""), primaryValue.get("sea_water_salinity_quality", ""),
-                primaryValue.get("sea_water_temperature", ""), primaryValue.get("sea_water_temperature_quality", ""),
-                primaryValue.get("wind_speed", ""), primaryValue.get("wind_speed_quality", ""),
-                primaryValue.get("wind_direction", ""), primaryValue.get("wind_u", ""), primaryValue.get("wind_v", ""),
-                primaryValue.get("wind_component_quality", "")
->>>>>>> 1932a69c
+
             ]
 
             for matchup in primaryValue["matches"]:
@@ -623,11 +616,8 @@
 
         if self.wind_component_quality.count(None) != len(self.wind_component_quality):
             windComponentQualVar = self.group.createVariable("WindComponentQuality", "f4", ("dim",), fill_value=9)
-<<<<<<< HEAD
             self.__enrichQuality(windComponentQualVar, "Wind component quality", wind=True)
-=======
-            self.__enrichQuality(windComponentQualVar, "Wind component quality")
->>>>>>> 1932a69c
+
             windComponentQualVar[:] = self.wind_component_quality
 
         if self.sea_water_temperature.count(None) != len(self.sea_water_temperature):
@@ -778,21 +768,13 @@
         var.coordinates = "lon lat depth time"
 
     @staticmethod
-<<<<<<< HEAD
     def __enrichQuality(var, long_name, wind=False):
-=======
-    def __enrichQuality(var, long_name):
->>>>>>> 1932a69c
         var.long_name = long_name
         var.standard_name = "status_flag"
         var.valid_min = 1
         var.valid_max = 4
         var.flag_values = 1, 2, 3, 4
-<<<<<<< HEAD
         var.flag_meanings = "good unknown_unavailable_notevaluated questionable_suspect bad"
 
         if wind:
             var.comment = "this status_flag applies to WindU and WindV"
-=======
-        var.flag_meanings = "good unknown_unavailable_notevaluated questionable_suspect bad"
->>>>>>> 1932a69c
