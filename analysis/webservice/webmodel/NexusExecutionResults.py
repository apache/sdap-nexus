# Licensed to the Apache Software Foundation (ASF) under one or more
# contributor license agreements.  See the NOTICE file distributed with
# this work for additional information regarding copyright ownership.
# The ASF licenses this file to You under the Apache License, Version 2.0
# (the "License"); you may not use this file except in compliance with
# the License.  You may obtain a copy of the License at
#
#   http://www.apache.org/licenses/LICENSE-2.0
#
# Unless required by applicable law or agreed to in writing, software
# distributed under the License is distributed on an "AS IS" BASIS,
# WITHOUT WARRANTIES OR CONDITIONS OF ANY KIND, either express or implied.
# See the License for the specific language governing permissions and
# limitations under the License.

import json
from enum import Enum


ISO_8601 = '%Y-%m-%dT%H:%M:%S%z'


class ExecutionStatus(Enum):
    RUNNING = 'running'
    SUCCESS = 'success'
    FAILED = 'failed'
    CANCELLED = 'cancelled'


def construct_job_status(job_state, created, updated, execution_id, params, host, message='',
                         filename=None):
    filename_param = f'&filename={filename}' if filename else ''
    return {
        'status': job_state.value,
        'message': message,
        'createdAt': created,
        'updatedAt': updated,
        'links': [{
            'href': f'{host}/job?id={execution_id}{filename_param}',
            'title': 'Get job status - the current page',
            'type': 'application/json',
            'rel': 'self'
        }],
        'params': params,
        'executionID': execution_id
    }


def construct_done(status, created, completed, execution_id, params, host,
<<<<<<< HEAD
                   num_primary_matched, num_secondary_matched, num_unique_secondaries, filename):
=======
                   num_primary_matched, num_secondary_matched, num_unique_secondaries):
>>>>>>> 5afdec2a
    job_body = construct_job_status(
        status,
        created,
        completed,
        execution_id,
        params,
        host,
        filename=filename
    )
    # Add stats to body
    job_body['totalPrimaryMatched'] = num_primary_matched
    job_body['totalSecondaryMatched'] = num_secondary_matched
    job_body['averageSecondaryMatched'] = round(num_secondary_matched/num_primary_matched) \
        if num_primary_matched > 0 else 0
    job_body['totalUniqueSecondaryMatched'] = num_unique_secondaries
<<<<<<< HEAD

    filename_param = f'&filename={filename}' if filename else ''
=======
>>>>>>> 5afdec2a

    # Construct urls
    formats = [
        ('CSV', 'text/csv'),
        ('JSON', 'application/json'),
        ('NETCDF', 'binary/octet-stream')
    ]
    data_links = [{
        'href': f'{host}/cdmsresults?id={execution_id}&output={output_format}{filename_param}',
        'title': f'Download {output_format} results',
        'type': mime,
        'rel': 'data'
    } for output_format, mime in formats]
    job_body['links'].extend(data_links)
    return job_body


def construct_running(status, created, execution_id, params, host, filename):
    job_body = construct_job_status(
        status,
        created,
        None,
        execution_id,
        params,
        host,
        filename=filename
    )
    job_body['links'].append({
        'href': f'{host}/job/cancel?id={execution_id}',
        'title': 'Cancel the job',
        'rel': 'cancel'
    })
    return job_body


def construct_error(status, created, completed, execution_id, message, params, host, filename):
    return construct_job_status(
        status,
        created,
        completed,
        execution_id,
        params,
        host,
        message,
        filename=filename
    )


def construct_cancelled(status, created, completed, execution_id, params, host, filename):
    return construct_job_status(
        status,
        created,
        completed,
        execution_id,
        params,
        host,
        filename=filename
    )


class NexusExecutionResults:
    def __init__(self, status=None, created=None, completed=None, execution_id=None, message='',
                 params=None, host=None, status_code=200, num_primary_matched=None,
<<<<<<< HEAD
                 num_secondary_matched=None, num_unique_secondaries=None, filename=None):
=======
                 num_secondary_matched=None, num_unique_secondaries=None):
>>>>>>> 5afdec2a
        self.status_code = status_code
        self.status = status
        self.created = created
        self.completed = completed
        self.execution_id = execution_id
        self.message = message
        self.execution_params = params
        self.host = host
        self.num_primary_matched = num_primary_matched
        self.num_secondary_matched = num_secondary_matched
        self.num_unique_secondaries = num_unique_secondaries
<<<<<<< HEAD
        self.filename = filename
=======
>>>>>>> 5afdec2a

    def toJson(self):
        params = {
            'status': self.status,
            'created': self.created,
            'execution_id': self.execution_id,
            'params': self.execution_params,
            'host': self.host,
            'filename': self.filename
        }
        if self.status == ExecutionStatus.SUCCESS:
            params['completed'] = self.completed
            params['num_primary_matched'] = self.num_primary_matched
            params['num_secondary_matched'] = self.num_secondary_matched
            params['num_unique_secondaries'] = self.num_unique_secondaries
            construct = construct_done
        elif self.status == ExecutionStatus.RUNNING:
            construct = construct_running
        elif self.status == ExecutionStatus.FAILED:
            params['completed'] = self.completed
            params['message'] = self.message
            construct = construct_error
        elif self.status == ExecutionStatus.CANCELLED:
            params['completed'] = self.completed
            construct = construct_cancelled
        else:
            # Raise error -- job state is invalid
            raise ValueError('Unable to fetch status for execution {}', self.execution_id)

        job_details = construct(**params)
        return json.dumps(job_details, indent=4, default=str)<|MERGE_RESOLUTION|>--- conflicted
+++ resolved
@@ -42,16 +42,12 @@
             'rel': 'self'
         }],
         'params': params,
-        'executionID': execution_id
+        'jobID': execution_id
     }
 
 
 def construct_done(status, created, completed, execution_id, params, host,
-<<<<<<< HEAD
                    num_primary_matched, num_secondary_matched, num_unique_secondaries, filename):
-=======
-                   num_primary_matched, num_secondary_matched, num_unique_secondaries):
->>>>>>> 5afdec2a
     job_body = construct_job_status(
         status,
         created,
@@ -67,11 +63,8 @@
     job_body['averageSecondaryMatched'] = round(num_secondary_matched/num_primary_matched) \
         if num_primary_matched > 0 else 0
     job_body['totalUniqueSecondaryMatched'] = num_unique_secondaries
-<<<<<<< HEAD
 
     filename_param = f'&filename={filename}' if filename else ''
-=======
->>>>>>> 5afdec2a
 
     # Construct urls
     formats = [
@@ -135,11 +128,7 @@
 class NexusExecutionResults:
     def __init__(self, status=None, created=None, completed=None, execution_id=None, message='',
                  params=None, host=None, status_code=200, num_primary_matched=None,
-<<<<<<< HEAD
                  num_secondary_matched=None, num_unique_secondaries=None, filename=None):
-=======
-                 num_secondary_matched=None, num_unique_secondaries=None):
->>>>>>> 5afdec2a
         self.status_code = status_code
         self.status = status
         self.created = created
@@ -151,10 +140,7 @@
         self.num_primary_matched = num_primary_matched
         self.num_secondary_matched = num_secondary_matched
         self.num_unique_secondaries = num_unique_secondaries
-<<<<<<< HEAD
         self.filename = filename
-=======
->>>>>>> 5afdec2a
 
     def toJson(self):
         params = {
