# Licensed to the Apache Software Foundation (ASF) under one or more
# contributor license agreements.  See the NOTICE file distributed with
# this work for additional information regarding copyright ownership.
# The ASF licenses this file to You under the Apache License, Version 2.0
# (the "License"); you may not use this file except in compliance with
# the License.  You may obtain a copy of the License at
#
#   http://www.apache.org/licenses/LICENSE-2.0
#
# Unless required by applicable law or agreed to in writing, software
# distributed under the License is distributed on an "AS IS" BASIS,
# WITHOUT WARRANTIES OR CONDITIONS OF ANY KIND, either express or implied.
# See the License for the specific language governing permissions and
# limitations under the License.

import configparser

import logging
import sys
import os

import tornado.web
from tornado.routing import Rule, RuleRouter, AnyMatches
from tornado.options import define, options, parse_command_line

from webservice.redirect import RemoteCollectionMatcher
from webservice.nexus_tornado.app_builders import NexusAppBuilder
from webservice.nexus_tornado.app_builders import RedirectAppBuilder

<<<<<<< HEAD
from nexustiles.nexustiles import NexusTileService
=======
try:
    from importlib.metadata import version as _version
    from importlib.metadata import files as _files
except ImportError:
    from importlib_metadata import version as _version

try:
    __version__ = _version('sdap-nexus')
except Exception:
    __version__ = 'Cannot be determined'

banner = [
     '',
     ' ____  ____    _    ____    | ',
     '/ ___||  _ \\  / \\  |  _ \\   | Apache SDAP (TM)',
     '\\___ \\| | | |/ _ \\ | |_) |  | Science Data Analytics Platform',
     f' ___) | |_| / ___ \\|  __/   | Version: {__version__}',
     '|____/|____/_/   \\_\\_|      | ',
     ''
]
>>>>>>> 0071e436


def inject_args_in_config(args, config):
    """
        Takes command argparse arguments and push them in the config
         with syntax args.<section>-<option>
    """
    log = logging.getLogger(__name__)

    for t_opt in list(args._options.values()):
        n = t_opt.name
        first_ = n.find('_')
        if first_ > 0:
            s, o = n[:first_], n[first_ + 1:]
            v = t_opt.value()
            log.info('inject argument {} = {} in configuration section {}, option {}'.format(n, v, s, o))
            if not config.has_section(s):
                config.add_section(s)
            config.set(s, o, v)
    return config


def main():
    logging.basicConfig(
        level=logging.DEBUG,
        format='%(asctime)s - %(name)s - %(levelname)s - %(message)s',
        datefmt="%Y-%m-%dT%H:%M:%S", stream=sys.stdout
    )

    log = logging.getLogger(__name__)

    for line in banner:
        log.info(line)

    web_config = configparser.RawConfigParser()
    web_config.read_file(open(os.path.join(os.path.dirname(__file__), "config", "web.ini")))

    algorithm_config = configparser.RawConfigParser()
    algorithm_config.read_file(open(os.path.join(os.path.dirname(__file__), "config", "algorithms.ini")))

    define("debug", default=False, help="run in debug mode")
    define("port", default=web_config.get("global", "server.socket_port"), help="run on the given port", type=int)
    define("address", default=web_config.get("global", "server.socket_host"), help="Bind to the given address")
    define('solr_time_out', default=60,
           help='time out for solr requests in seconds, default (60) is ok for most deployments'
                ' when solr performances are not good this might need to be increased')
    define('solr_host', help='solr host and port')
    define('cassandra_host', help='cassandra host')
    define('cassandra_username', help='cassandra username')
    define('cassandra_password', help='cassandra password')
    define('collections_path', default=None, help='collection config path')

    parse_command_line()
    algorithm_config = inject_args_in_config(options, algorithm_config)

    remote_collections = None
    router_rules = []
    if options.collections_path:
        # build retirect app
        remote_collection_matcher = RemoteCollectionMatcher(options.collections_path)
        remote_collections = remote_collection_matcher.get_remote_collections()
        remote_sdap_app = RedirectAppBuilder(remote_collection_matcher).build(
            host=options.address,
            debug=options.debug)
        router_rules.append(Rule(remote_collection_matcher, remote_sdap_app))

    # build nexus app
    nexus_app_builder = NexusAppBuilder().set_modules(
        web_config.get("modules", "module_dirs").split(","),
        algorithm_config,
        remote_collections=remote_collections
    )

    if web_config.get("static", "static_enabled") == "true":
        nexus_app_builder.enable_static(
            web_config.get("static", "static_dir")
        )
    else:
        log.info("Static resources disabled")

    local_sdap_app = nexus_app_builder.build(host=options.address, debug=options.debug)
    router_rules.append(Rule(AnyMatches(), local_sdap_app))

    router = RuleRouter(router_rules)

    log.info("Initializing on host address '%s'" % options.address)
    log.info("Initializing on port '%s'" % options.port)
    log.info("Starting web server in debug mode: %s" % options.debug)
    server = tornado.web.HTTPServer(router)
    server.listen(options.port)
    log.info('Waiting for dataset backends to come up...')

    with NexusTileService.DS_LOCK:
        if not NexusTileService.is_update_tread_alive():
            raise Exception('Backend thread crashed')

    log.info("Starting HTTP listener...")
    tornado.ioloop.IOLoop.current().start()


if __name__ == "__main__":
    main()<|MERGE_RESOLUTION|>--- conflicted
+++ resolved
@@ -27,9 +27,8 @@
 from webservice.nexus_tornado.app_builders import NexusAppBuilder
 from webservice.nexus_tornado.app_builders import RedirectAppBuilder
 
-<<<<<<< HEAD
 from nexustiles.nexustiles import NexusTileService
-=======
+
 try:
     from importlib.metadata import version as _version
     from importlib.metadata import files as _files
@@ -50,7 +49,6 @@
      '|____/|____/_/   \\_\\_|      | ',
      ''
 ]
->>>>>>> 0071e436
 
 
 def inject_args_in_config(args, config):
